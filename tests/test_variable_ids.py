--- conflicted
+++ resolved
@@ -70,39 +70,6 @@
 class TestVariableIDs(unittest.TestCase):
 
     def test_existing_ids(self):
-<<<<<<< HEAD
-        handler = OpenpyxlTableHandler()
-        handler.load_definitions("params", filename="tests/data/existing_ids.xlsx", id_flag=True)
-        diff = get_diff_then_make_files_equal("tests/data/existing_ids.xlsx", "tests/data/existing_ids_copy.xlsx")
-        assert handler.id_map == {'power_latop': {'default': 0, "S1": 1},
-                                  'energy_intensity_network': {'default': 2}}
-        assert diff == {}
-
-    def test_some_existing_ids(self):
-        handler = OpenpyxlTableHandler()
-        handler.load_definitions("params", filename="tests/data/some_existing_ids.xlsx", id_flag=True)
-        diff = get_diff_then_make_files_equal("tests/data/some_existing_ids.xlsx",
-                                              "tests/data/some_existing_ids_copy.xlsx")
-        assert handler.id_map == {'power_latop': {'default': 0}, 'time_laptop': {'default': 3},
-                                  'energy_intensity_network': {'default': 2}}
-        print(type(diff))
-        assert (str(
-            diff) == "{'type_changes': {'root[0][2][18]._value': {'old_type': <class 'NoneType'>, 'new_type': <class 'int'>, 'old_value': None, 'new_value': 3}, 'root[0][2][18]._style': {'old_type': <class 'NoneType'>, 'new_type': <class 'openpyxl.styles.cell_style.StyleArray'>, 'old_value': None, 'new_value': StyleArray('i', [0, 0, 0, 0, 0, 0, 0, 0, 0])}}}"
-                or str(
-                diff == "{'type_changes': {'root[0][2][18]._style': {'old_type': <class 'NoneType'>, 'new_type': <class 'openpyxl.styles.cell_style.StyleArray'>, 'old_value': None, 'new_value': StyleArray('i', [0, 0, 0, 0, 0, 0, 0, 0, 0])}, 'root[0][2][18]._value': {'old_type': <class 'NoneType'>, 'new_type': <class 'int'>, 'old_value': None, 'new_value': 3}}}"))
-
-    def test_no_existing_ids(self):
-        handler = OpenpyxlTableHandler()
-        handler.load_definitions("params", filename="tests/data/no_existing_ids.xlsx", id_flag=True)
-        diff = get_diff_then_make_files_equal("tests/data/no_existing_ids.xlsx",
-                                              "tests/data/no_existing_ids_copy.xlsx")
-        assert handler.id_map == {'power_latop': {'default': 0, 'S1': 1}}
-        print(diff)
-        assert (str(
-            diff) == "{'type_changes': {'root[0][1][18]._value': {'old_type': <class 'NoneType'>, 'new_type': <class 'int'>, 'old_value': None, 'new_value': 0}, 'root[0][1][18]._style': {'old_type': <class 'NoneType'>, 'new_type': <class 'openpyxl.styles.cell_style.StyleArray'>, 'old_value': None, 'new_value': StyleArray('i', [0, 0, 0, 0, 0, 0, 0, 0, 0])}, 'root[0][2][18]._value': {'old_type': <class 'NoneType'>, 'new_type': <class 'int'>, 'old_value': None, 'new_value': 1}, 'root[0][2][18]._style': {'old_type': <class 'NoneType'>, 'new_type': <class 'openpyxl.styles.cell_style.StyleArray'>, 'old_value': None, 'new_value': StyleArray('i', [0, 0, 0, 0, 0, 0, 0, 0, 0])}}}"
-                or str(
-                diff) == "{'type_changes': {'root[0][1][18]._style': {'old_type': <class 'NoneType'>, 'new_type': <class 'openpyxl.styles.cell_style.StyleArray'>, 'old_value': None, 'new_value': StyleArray('i', [0, 0, 0, 0, 0, 0, 0, 0, 0])}, 'root[0][1][18]._value': {'old_type': <class 'NoneType'>, 'new_type': <class 'int'>, 'old_value': None, 'new_value': 0}, 'root[0][2][18]._style': {'old_type': <class 'NoneType'>, 'new_type': <class 'openpyxl.styles.cell_style.StyleArray'>, 'old_value': None, 'new_value': StyleArray('i', [0, 0, 0, 0, 0, 0, 0, 0, 0])}, 'root[0][2][18]._value': {'old_type': <class 'NoneType'>, 'new_type': <class 'int'>, 'old_value': None, 'new_value': 1}}}")
-=======
         with use_copy_of(get_static_path('existing_ids.xlsx')):
             handler = OpenpyxlTableHandler()
             handler.correct_ids(filename=get_static_path('existing_ids_copy.xlsx'))
@@ -169,7 +136,6 @@
         assert diff['type_changes']['root[0][4][19]._value']['new_value'] == 3
         assert diff['type_changes']['root[1][1][6]._value']['new_value'] == 4
         assert diff['type_changes']['root[1][2][6]._value']['new_value'] == 5
->>>>>>> 7b005ca8
 
     def test_duplicate_ids(self):
         with self.assertRaises(Exception) as context:
