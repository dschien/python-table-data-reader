__version__ = '1.0.0'

import csv
import datetime
import importlib

from abc import abstractmethod
from collections import defaultdict
from typing import Dict, List, Set

import numpy as np
import pandas as pd
from dateutil import relativedelta as rdelta

import logging
from functools import partial

import calendar

from openpyxl import Workbook
from scipy.interpolate import interp1d
import json
from typing import Callable

import pint

__author__ = 'schien'

# import pkg_resources  # part of setuptools
# version = pkg_resources.require("excel-modelling-helper")[0].version

param_name_map_v1 = {'variable': 'name', 'scenario': 'source_scenarios_string', 'module': 'module_name',
                     'distribution': 'distribution_name', 'param 1': 'param_a', 'param 2': 'param_b',
                     'param 3': 'param_c',
                     'unit': '', 'CAGR': 'cagr', 'ref date': 'ref_date', 'label': '', 'tags': '', 'comment': '',
                     'source': ''}

param_name_map_v2 = {'CAGR': 'cagr',
                     'comment': '',
                     'label': '',
                     'mean growth': 'growth_factor',
                     'param': '',
                     'ref date': 'ref_date',
                     'ref value': '',
                     'scenario': 'source_scenarios_string',
                     'source': '',
                     'tags': '',
                     'type': '',
                     'unit': '',
                     'variability growth': 'ef_growth_factor',
                     'initial_value_proportional_variation': '',
                     'variable': 'name'}

param_name_maps = {1: param_name_map_v1, 2: param_name_map_v2}

# logger.basicConfig(level=logger.DEBUG)
logger = logging.getLogger(__name__)


class DistributionFunctionGenerator(object):
    module: str
    distribution: str
    param_a: str
    param_b: str
    param_c: str

    def __init__(self, module_name=None, distribution_name=None, param_a: float = None,
                 param_b: float = None, param_c: float = None, size=None, **kwargs):
        """
        Instantiate a new object.

        :param module_name:
        :param distribution_name:
        :param param_a:
        :param param_b:
        :param param_c:
        :param size:
        :param kwargs: can contain key "sample_mean_value" with bool value
        """
        self.kwargs = kwargs
        self.size = size
        self.module_name = module_name
        self.distribution_name = distribution_name
        self.sample_mean_value = kwargs.get('sample_mean_value', False)
        # prepare function arguments
        if distribution_name == 'choice':
            if type(param_a) == str:
                tokens = param_a.split(',')
                params = [float(token.strip()) for token in tokens]
                self.random_function_params = [np.array(params, dtype=np.float)]
            else:
                self.random_function_params = [np.array([i for i in [param_a, param_b, param_c] if i], dtype=np.float)]

            logger.debug(f'setting function params for choice distribution {self.random_function_params}')
        else:
            self.random_function_params = [i for i in [param_a, param_b, param_c] if i not in [None, ""]]

    def get_mean(self, distribution_function):
        """Get the mean value for a distribution.
        If the distribution function is [normal, uniform,choice,triangular] the analytic value is being calculted.
        Else, the distribution is instantiated and then the mean is being calculated.

        :param distribution_function:
        :return: the mean as a scalar
        """
        name = self.distribution_name
        params = self.random_function_params
        if name == 'normal':
            return params[0]
        if name == 'uniform':
            return (params[0] + params[1]) / 2.
        if name == 'choice':
            return params[0].mean()
        if name == 'triangular':
            return (params[0] + params[1] + params[2]) / 3.
        return distribution_function().mean()

    def generate_values(self, *args, **kwargs):
        """
        Generate a sample of values by sampling from a distribution. The size of the sample can be overriden with the 'size' kwarg.

        If `self.sample_mean_value == True` the sample will contain "size" times the mean value.

        :param args:
        :param kwargs:
        :return: sample as vector of given size
        """
        sample_size = kwargs.get('size', self.size)

        f = self.instantiate_distribution_function(self.module_name, self.distribution_name)
        distribution_function = partial(f, *self.random_function_params, size=sample_size)

        if self.sample_mean_value:
            sample = np.full(sample_size, self.get_mean(distribution_function))
        else:
            sample = distribution_function()

        return sample

    @staticmethod
    def instantiate_distribution_function(module_name, distribution_name):
        module = importlib.import_module(module_name)
        func = getattr(module, distribution_name)
        return func


class Parameter(object):
    """
    A single parameter
    """
    version: int

    name: str
    unit: str
    comment: str
    source: str
    scenario: str

    processes: Dict[str, List]

    "optional comma-separated list of tags"
    tags: str

    def __init__(self, name, tags=None, source_scenarios_string: str = None, unit: str = None,
                 comment: str = None, source: str = None, version=None,
                 **kwargs):
        # The source definition of scenarios. A comma-separated list
        self.version = version
        self.source = source
        self.comment = comment

        self.unit = unit
        self.source_scenarios_string = source_scenarios_string
        self.tags = tags
        self.name = name

        self.scenario = None
        self.cache = None

        # track the usages of this parameter per process as a list of process-specific variable names that are backed by this parameter
        self.processes = defaultdict(list)

        self.kwargs = kwargs

    def __call__(self, settings=None, *args, **kwargs):
        """
        Samples from a parameter. Values are cached and returns the same value every time called.

        @todo confusing interface that accepts 'settings' and kwargs  at the same time.
        worse- 'use_time_series' must be present in the settings dict

        :param args:
        :param kwargs: pass-through to generator
        :return:
        """
        if self.cache is None:
            kwargs['name'] = self.name
            kwargs['unit'] = self.unit
            kwargs['tags'] = self.tags
            kwargs['scenario'] = self.scenario

            if not settings:
                settings = {}

            common_args = {'size': settings.get('sample_size', 1),
                           'sample_mean_value': settings.get('sample_mean_value', False),
                           'with_pint_units': settings.get('with_pint_units', False)
                           }
            common_args.update(**self.kwargs)
            if settings.get('use_time_series', False):
                if self.version == 2:
                    generator = GrowthTimeSeriesGenerator(**common_args, times=settings['times'])
                else:
                    generator = ConstantUncertaintyExponentialGrowthTimeSeriesGenerator(**common_args,
                                                                                        times=settings['times'])
            else:
                generator = DistributionFunctionGenerator(**common_args)

            # this is a group variable
            # @todo refactor - use 'with_group' as a global switch and auto-lookup country variables as you go along
            if settings.get('with_group'):
                kwargs['with_group'] = settings['with_group']
                kwargs['group_flag'] = kwargs['name'] in settings['group_vars']
                kwargs['groupings'] = settings['groupings'] if 'groupings' in settings else None
            self.cache = generator.generate_values(*args, **kwargs)
        return self.cache

    def add_usage(self, process_name, variable_name):
        # add the name of a variable of a process model that is backed by this parameter
        self.processes[process_name].append(variable_name)


class GrowthTimeSeriesGenerator(DistributionFunctionGenerator):
    ref_date: str
    # of the mean values
    # the type of growth ['exp']
    # growth_function_type: str
    # of the error function
    variance: str
    # error function growth rate
    ef_growth_factor: str

    def __init__(self, times=None, size=None, index_names=None, ref_date=None, with_pint_units=False, *args, **kwargs):
        super().__init__(*args, **kwargs)

        self.ref_date = ref_date if ref_date else None
        self.with_pint_units = with_pint_units
        if self.with_pint_units:
            import pint
        self.times = times
        self.size = size
        iterables = [times, range(0, size)]
        self._multi_index = pd.MultiIndex.from_product(iterables, names=index_names)
        assert type(times.freq) == pd.tseries.offsets.MonthBegin, 'Time index must have monthly frequency'

    def generate_sigmas(self, group=None):
        if self.kwargs['type'] == 'interp':

            def get_date(record):
                return datetime.datetime.strptime(record[0], "%Y-%m-%d")

            ref_value = self.kwargs['ref value'][group] if group else self.kwargs['ref value']
            ref_value_ = sorted(json.loads(ref_value.strip()).items(), key=get_date)
            intial_value = ref_value_[0][1]
        else:
            intial_value = float(self.kwargs['ref value'][group]) if group else float(self.kwargs['ref value'])

        initial_value_proportional_variation = self.kwargs['initial_value_proportional_variation'][
            group] if group else self.kwargs['initial_value_proportional_variation']
        variability_ = intial_value * initial_value_proportional_variation
        logger.debug(f'sampling random distribution with parameters -{variability_}, 0, {variability_}')
        sigma = np.random.triangular(-1 * variability_, 0, variability_, (len(self.times), self.size))
        return sigma

    def generate_values(self, *args, **kwargs):
        """
        Instantiate a random variable and apply annual growth factors.

        :return:
        """
        logger.debug(f"generating values for {kwargs['name']}")
        assert 'ref value' in self.kwargs
        # 1. Generate $\mu$
        start_date = self.times[0].to_pydatetime()
        end_date = self.times[-1].to_pydatetime()
        ref_date = self.ref_date
        if not ref_date:
            raise Exception(f"Ref date not set for variable {kwargs['name']}")

        mu = {}

        if kwargs.get('with_group'):
            for c in kwargs['groupings']:
                mu[c] = self.generate_mu(end_date, ref_date, start_date, group=c, **kwargs)
        else:
            mu = self.generate_mu(end_date, ref_date, start_date, **kwargs)
        # 3. Generate $\sigma$
        # Prepare array with growth values $\sigma$
        if self.sample_mean_value:
            sigma = np.zeros((len(self.times), self.size))
        else:
            if kwargs.get('with_group'):
                sigma = {}
                for c in kwargs['groupings']:
                    sigma[c] = self.generate_sigmas(group=c)
            else:
                sigma = self.generate_sigmas()
        # logger.debug(ref_date.strftime("%b %d %Y"))

        # 4. Prepare growth array for $\alpha_{sigma}$
        if kwargs.get('with_group'):
            alpha_sigma = {}
<<<<<<< HEAD
            for c in kwargs['countries']:
                growth_factor = self.kwargs['ef_growth_factor'][c] if isinstance(self.kwargs['ef_growth_factor'],
                                                                                 dict) else self.kwargs[
                    'ef_growth_factor']
=======
            for c in kwargs['groupings']:
                growth_factor = self.kwargs['ef_growth_factor'][c]
>>>>>>> 542c3bcf
                alpha_sigma[c] = growth_coefficients(start_date,
                                                     end_date,
                                                     ref_date,
                                                     growth_factor, 1)
        else:
            alpha_sigma = growth_coefficients(start_date,
                                              end_date,
                                              ref_date,
                                              self.kwargs['ef_growth_factor'], 1)
        # 5. Prepare DataFrame
        iterables = [self.times, range(self.size)]
        index_names = ['time', 'samples']
        _multi_index = pd.MultiIndex.from_product(iterables, names=index_names)

        # logger.debug(start_date)
        # logger.debug(end_date)
        from dateutil import relativedelta
        r = relativedelta.relativedelta(end_date, start_date)
        months = r.years * 12 + r.months + 1
        name = kwargs['name']
        # Apply growth to $\sigma$ and add $\sigma$ to $\mu$
        # logger.debug(sigma.size)
        # logger.debug(alpha_sigma.shape)
        # logger.debug(months)
        if self.with_pint_units:
            unit_ = kwargs["unit"]
            if not unit_:
                unit_ = 'dimensionless'
            dtype = f'pint[{unit_}]'
        else:
            dtype = 'float64'

        if kwargs.get('with_group'):
            iterables = [self.times, range(self.size), kwargs['groupings']]
            index_names = ['time', 'samples', 'group']
            group_multi_index = pd.MultiIndex.from_product(iterables, names=index_names)

            if not self.sample_mean_value:
                alpha_sigma.update((x, y * sigma[x]) for x, y in alpha_sigma.items())
            else:
                alpha_sigma.update((x, y * sigma) for x, y in alpha_sigma.items())
            dicts = [alpha_sigma, mu]
            temp = {}
            for k in alpha_sigma.keys():
                temp[k] = [x + y for x, y in zip(list(dicts[0][k]), list(dicts[1][k]))]
            l = np.array([item for sublist in list(temp.values()) for item in sublist]).ravel()
            series = pd.Series(l, index=group_multi_index, dtype=dtype)
        else:
            series = pd.Series(((sigma * alpha_sigma) + mu.reshape(months, 1)).ravel(), index=_multi_index,
                               dtype=dtype)
        # test if df has sub-zero values
        series.where(series < 0)
        df_sigma__dropna = series.where(series < 0).dropna()

        if self.with_pint_units:
            _values = df_sigma__dropna.pint.m
        else:
            _values = df_sigma__dropna

        if not _values.empty:
            logger.warning(f"Negative values for parameter {name} from {df_sigma__dropna.index[0][0]}")

        return series

    def generate_mu(self, end_date, ref_date, start_date, group=None, **kwargs):
        if self.kwargs['type'] == 'exp':
<<<<<<< HEAD
            ref_value = self.kwargs['ref value'][country] if country \
                                                             and isinstance(self.kwargs['ref value'], dict) else \
                self.kwargs['ref value']

            mu_bar = np.full(len(self.times), float(ref_value))
            # 2. Apply Growth to Mean Values $\alpha_{mu}$
            growth_factor = self.kwargs['growth_factor'][country] if country and isinstance(
                self.kwargs['growth_factor'], dict) \
                else self.kwargs['growth_factor']
=======
            ref_value = self.kwargs['ref value'][group] if group else self.kwargs['ref value']
            mu_bar = np.full(len(self.times), float(ref_value))
            # 2. Apply Growth to Mean Values $\alpha_{mu}$
            growth_factor = self.kwargs['growth_factor'][group] if group else self.kwargs['growth_factor']
>>>>>>> 542c3bcf
            alpha_mu = growth_coefficients(start_date,
                                           end_date,
                                           ref_date,
                                           growth_factor, 1)
            mu = mu_bar * alpha_mu.ravel()
            mu = mu.reshape(len(self.times), 1)
            return mu
        elif self.kwargs['type'] == 'interp':
            def toTimestamp(d):
                return calendar.timegm(d.timetuple())

            def interpolate(growth_config: Dict[str, float], date_range, kind='linear'):
                arr1 = np.array([toTimestamp(datetime.datetime.strptime(date_val, '%Y-%m-%d')) for date_val in
                                 growth_config.keys()])
                arr2 = np.array([val for val in growth_config.values()])

                f = interp1d(arr1, arr2, kind=kind, fill_value='extrapolate')
                return f([toTimestamp(date_val) for date_val in date_range])

<<<<<<< HEAD
            ref_value_ = json.loads(self.kwargs['ref value'][country].strip()) if country and isinstance(
                self.kwargs['ref value'], dict) else json.loads(
=======
            ref_value_ = json.loads(self.kwargs['ref value'][group].strip()) if group else json.loads(
>>>>>>> 542c3bcf
                self.kwargs['ref value'].strip())
            return interpolate(ref_value_, self.times, self.kwargs['param'])
        else:
            raise Exception(f"no variable type set for variable {kwargs['name']}")


class ConstantUncertaintyExponentialGrowthTimeSeriesGenerator(DistributionFunctionGenerator):
    cagr: str
    ref_date: str

    def __init__(self, cagr=None, times=None, size=None, index_names=None, ref_date=None, with_pint_units=False, *args,
                 **kwargs):
        super().__init__(*args, **kwargs)
        self.cagr = cagr if cagr else 0

        self.ref_date = ref_date if ref_date else None
        self.with_pint_units = with_pint_units
        if self.with_pint_units:
            import pint
        self.times = times
        self.size = size
        iterables = [times, range(0, size)]
        self._multi_index = pd.MultiIndex.from_product(iterables, names=index_names)
        assert type(times.freq) == pd.tseries.offsets.MonthBegin, 'Time index must have monthly frequency'

    def generate_values(self, *args, **kwargs):
        """
        Instantiate a random variable and apply annual growth factors.

        :return:
        """
        values = super().generate_values(*args, **kwargs, size=(len(self.times) * self.size,))
        alpha = self.cagr

        # @todo - fill to cover the entire time: define rules for filling first
        ref_date = self.ref_date if self.ref_date else self.times[0].to_pydatetime()
        # assert ref_date >= self.times[0].to_pydatetime(), 'Ref date must be within variable time span.'
        # assert ref_date <= self.times[-1].to_pydatetime(), 'Ref date must be within variable time span.'

        start_date = self.times[0].to_pydatetime()
        end_date = self.times[-1].to_pydatetime()

        a = growth_coefficients(start_date, end_date, ref_date, alpha, self.size)

        x = a.ravel()
        values = np.multiply(values, x)

        # df = pd.DataFrame(values)
        # df.columns = [kwargs['name']]
        # df.set_index(self._multi_index, inplace=True)
        # # @todo this is a hack to return a series with index as I don't know how to set an index and rename a series
        # data_series = df.iloc[:, 0]
        # data_series._metadata = kwargs
        # data_series.index.rename(['time', 'samples'], inplace=True)
        #
        if self.with_pint_units:
            if not kwargs["unit"]:
                dtype = 'pint[dimensionless]'
            else:
                dtype = f'pint[{kwargs["unit"]}]'
        else:
            dtype = 'float64'

        series = pd.Series(values, index=self._multi_index, dtype=dtype)
        return series


def growth_coefficients(start_date, end_date, ref_date, alpha, samples):
    """
    Build a matrix of growth factors according to the CAGR formula  y'=y0 (1+a)^(t'-t0).

    a growth rate alpha
    t0 start date
    t' end date
    y' output
    y0 start value

    """

    start_offset = 0
    if ref_date < start_date:
        offset_delta = rdelta.relativedelta(start_date, ref_date)
        start_offset = offset_delta.months + 12 * offset_delta.years
        start_date = ref_date

    end_offset = 0
    if ref_date > end_date:
        offset_delta = rdelta.relativedelta(ref_date, end_date)
        end_offset = offset_delta.months + 12 * offset_delta.years
        end_date = ref_date

    delta_ar = rdelta.relativedelta(ref_date, start_date)
    ar = delta_ar.months + 12 * delta_ar.years
    delta_br = rdelta.relativedelta(end_date, ref_date)
    br = delta_br.months + 12 * delta_br.years

    # we place the ref point on the lower interval (delta_ar + 1) but let it start from 0
    # in turn we let the upper interval start from 1
    g = np.fromfunction(lambda i, j: np.power(1 - alpha, np.abs(i) / 12), (ar + 1, samples), dtype=float)
    h = np.fromfunction(lambda i, j: np.power(1 + alpha, np.abs(i + 1) / 12), (br, samples), dtype=float)
    g = np.flipud(g)

    # now join the two arrays
    a = np.vstack((g, h))

    if start_offset > 0:
        a = a[start_offset:]
    if end_offset > 0:
        a = a[:-end_offset]

    return a


class ParameterScenarioSet(object):
    """
    The set of all version of a parameter for all the scenarios.
    """
    default_scenario = 'default'

    "the name of the parameters in this set"
    parameter_name: str
    scenarios: Dict[str, Parameter]

    def __init__(self):
        self.scenarios = {}

    def add_scenario(self, parameter: 'Parameter', scenario_name: str = default_scenario):
        """
        Add a scenario for this parameter.

        :param scenario_name:
        :param parameter:
        :return:
        """
        self.scenarios[scenario_name] = parameter

    def __getitem__(self, item):
        return self.scenarios.__getitem__(item)

    def __setitem__(self, key, value):
        return self.scenarios.__setitem__(key, value)


class ParameterRepository(object):
    """
    Contains all known parameter definitions (so that it is not necessary to re-read the excel file for repeat param accesses).
    The param definitions are independent from the sampling (the Param.__call__ method). Repeat access to __call__ will
    create new samples.

    Internally, parameters are organised together with all the scenario variants in a single ParameterScenarioSet.

    """
    parameter_sets: Dict[str, ParameterScenarioSet]
    tags: Dict[str, Dict[str, Set[Parameter]]]

    def __init__(self):
        self.parameter_sets = defaultdict(ParameterScenarioSet)
        self.tags = defaultdict(lambda: defaultdict(set))

    def add_all(self, parameters: List[Parameter]):
        for p in parameters:
            self.add_parameter(p)

    def clear_cache(self):
        for p_sets in self.parameter_sets.values():
            for param_name, param in p_sets.scenarios.items():
                param.cache = None

    def add_parameter(self, parameter: Parameter):
        """
        A parameter can have several scenarios. They are specified as a comma-separated list in a string.
        :param parameter:
        :return:
        """

        # try reading the scenarios from the function arg or from the parameter attribute
        scenario_string = parameter.source_scenarios_string
        if scenario_string:
            _scenarios = [i.strip() for i in scenario_string.split(',')]
            self.fill_missing_attributes_from_default_parameter(parameter)

        else:
            _scenarios = [ParameterScenarioSet.default_scenario]

        for scenario in _scenarios:
            parameter.scenario = scenario
            self.parameter_sets[parameter.name][scenario] = parameter

        # record all tags for this parameter
        if parameter.tags:
            _tags = [i.strip() for i in parameter.tags.split(',')]
            for tag in _tags:
                self.tags[tag][parameter.name].add(parameter)

    def fill_missing_attributes_from_default_parameter(self, param):
        """
        Empty fields in Parameter definitions in scenarios are populated with default values.

        E.g. in the example below, the source for the Power_TV variable in the 8K scenario would also be EnergyStar.

        +----------+----------+-----+--------+------------+
        | name     | scenario | val | tags   | source     |
        +----------+----------+-----+--------+------------+
        | Power_TV |          | 60  | UD, TV | EnergyStar |
        | Power_TV | 8K       | 85  | new_tag|            |
        +----------+----------+-----+--------+------------+

        **Note** tags must not differ. In the example above, the 8K scenario variable the tags value would be overwritten
        with the default value.

        :param param:
        :return:

        """
        if not self.exists(param.name) or ParameterScenarioSet.default_scenario not in self.parameter_sets[
            param.name].scenarios.keys():
            logger.warning(
                f'No default value for param {param.name} found.')
            return
        default = self.parameter_sets[param.name][ParameterScenarioSet.default_scenario]
        for att_name, att_value in default.__dict__.items():
            if att_name in ['unit', 'label', 'comment', 'source', 'tags']:

                if att_name == 'tags' and default.tags != param.tags:
                    logger.warning(
                        f'For param {param.name} for scenarios {param.source_scenarios_string}, '
                        f'tags is different from default parameter tags. Overwriting with default values.')
                    setattr(param, att_name, att_value)

                if not getattr(param, att_name):
                    logger.debug(
                        f'For param {param.name} for scenarios {param.source_scenarios_string}, '
                        f'populating attribute {att_name} with value {att_value} from default parameter.')

                    setattr(param, att_name, att_value)

    def __getitem__(self, item) -> Parameter:
        """
        Return the default scenario parameter for a given variable name
        :param item: the name of the variable
        :return:
        """
        return self.get_parameter(item, scenario_name=ParameterScenarioSet.default_scenario)

    def get_parameter(self, param_name, scenario_name=ParameterScenarioSet.default_scenario) -> Parameter:
        if self.exists(param_name, scenario=scenario_name):
            return self.parameter_sets[param_name][scenario_name]

        try:
            return self.parameter_sets[param_name][ParameterScenarioSet.default_scenario]
        except KeyError:
            raise KeyError(f"{param_name} not found")

    def find_by_tag(self, tag) -> Dict[str, Set[Parameter]]:
        """
        Get all registered dicts that are registered for a tag

        :param tag: str - single tag

        :return: a dict of {param name: set[Parameter]} that contains all ParameterScenarioSets for all parameter names with a given tag

        """
        return self.tags[tag]

    def exists(self, param, scenario=None) -> bool:
        # if scenario is not None:
        #     return
        present = param in self.parameter_sets.keys()
        if not present:
            return False
        scenario = scenario if scenario else ParameterScenarioSet.default_scenario

        return scenario in self.parameter_sets[param].scenarios.keys()

    def list_scenarios(self, param):
        if param in self.parameter_sets.keys():
            return self.parameter_sets[param].scenarios.keys()


class TableHandler(object):
    version: int

    def __init__(self, version=2):
        self.version = version

    @abstractmethod
    def load_definitions(self, sheet_name, filename=None, id_flag=False, **kwargs):
        raise NotImplementedError()


class Xlsx2CsvHandler(TableHandler):
    def load_definitions(self, sheet_name, filename=None, id_flag=False):
        from xlsx2csv import Xlsx2csv
        data = Xlsx2csv(filename, inmemory=True).convert(None, sheetid=0)

        definitions = []

        _sheet_names = [sheet_name] if sheet_name else [data.keys()]

        for _sheet_name in _sheet_names:
            sheet = data[_sheet_name]

            header = sheet.header
            if header[0] != 'variable':
                continue

            for row in sheet.rows:
                values = {}
                for key, cell in zip(header, row):
                    values[key] = cell
                definitions.append(values)
        return definitions


class DictReaderStrip(csv.DictReader):
    @property
    def fieldnames(self):
        if self._fieldnames is None:
            # Initialize self._fieldnames
            # Note: DictReader is an old-style class, so can't use super()
            csv.DictReader.fieldnames.fget(self)
            if self._fieldnames is not None:
                self._fieldnames = [name.strip() for name in self._fieldnames]
        return self._fieldnames


class CSVHandler(TableHandler):
    def load_definitions(self, sheet_name, filename=None, id_flag=False):
        reader = DictReaderStrip(open(filename), delimiter=',')

        definitions = []

        _definition_tracking = defaultdict(dict)

        for i, row in enumerate(reader):

            values = {k: v.strip() for k, v in row.items()}

            if not values['variable']:
                logger.debug(f'ignoring row {i}: {row}')
                continue
            for key in ['ref value', 'initial_value_proportional_variation', 'mean growth', 'variability growth']:
                try:
                    new_val = float(values[key])
                    values[key] = new_val
                except:
                    if values['type'] == 'interp':
                        continue
                    else:
                        raise Exception(
                            f'Could not convert value <{values[key]}> for key {key} to number in row {i} for variable {values["variable"]}')

            if 'ref date' in values and values['ref date']:
                if isinstance(values['ref date'], str):
                    values['ref date'] = datetime.datetime.strptime(values['ref date'], '%d/%m/%Y')
                    if values['ref date'].day != 1:
                        logger.warning(
                            f'ref date truncated to first of month for variable {values["variable"]}')
                        values['ref date'] = values['ref date'].replace(day=1)
                else:
                    raise Exception(
                        f"{values['ref date']} for variable {values['variable']} is not a date - "
                        f"check spreadsheet value is a valid day of a month")
            logger.debug(f'values for {values["variable"]}: {values}')
            definitions.append(values)
            scenario = values['scenario'] if values['scenario'] else "n/a"

            if scenario in _definition_tracking[values['variable']]:

                logger.error(
                    f"Duplicate entry for parameter "
                    f"with name <{values['variable']}> and <{scenario}> scenario in file")
                raise ValueError(
                    f"Duplicate entry for parameter "
                    f"with name <{values['variable']}> and <{scenario}> scenario in file")

            else:
                _definition_tracking[values['variable']][scenario] = 1
        return definitions


class PandasCSVHandler(TableHandler):

    def strip(self, text):
        try:
            return text.strip()
        except AttributeError:
            return text

    def load_definitions(self, sheet_name, filename=None, id_flag=False):
        self.version = 2

        import pandas as pd
        df = pd.read_csv(filename, usecols=range(15), index_col=False, parse_dates=['ref date'],
                         dtype={'initial_value_proportional_variation': 'float64'},
                         dayfirst=True,
                         # date_parser=l0ambda x: pd.datetime.strptime(x, '%d-%m-%Y')
                         )
        df = df.dropna(subset=['variable', 'ref value'])
        df.fillna("", inplace=True)

        return df.to_dict(orient='records')


class OpenpyxlTableHandler(TableHandler):
    version: int

    def __init__(self, version=2):
        super().__init__(version=version)
        self.highest_id = -1
        self.id_map = defaultdict(lambda: defaultdict(dict))
        self.id_column = None

    @staticmethod
    def get_sheet_range_bounds(filename, sheet_name):
        import openpyxl
        wb = openpyxl.load_workbook(filename)
        sheet = wb[sheet_name]
        rows = list(sheet.iter_rows())
        return len(rows)

<<<<<<< HEAD
    def add_ids(self, ws=None, values=None, definitions=None, row_idx=None, inline_countries=None, id_flag=False,
                wb=None,
                sheet_name=None, countries=[], **kwargs):
=======
    def add_ids(self, ws=None, values=None, definitions=None, row_idx=None, inline_groupings=None, id_flag=False, wb=None,
                sheet_name=None, groupings=[], **kwargs):
>>>>>>> 542c3bcf
        """
        using the id map, assign ids to those variables that have not got an id yet
        :return:
        :rtype:
        """

        name = values["variable"]
        scenario = values['scenario'] if values['scenario'] else "default"
<<<<<<< HEAD
        country = values['country'] if 'country' in values else None
        if name not in self.id_map.keys() or scenario not in self.id_map[name].keys() or (kwargs['countries_flag'] and
                                                                                          name in kwargs[
                                                                                              'country_vars'] and not all(
                    c in self.id_map[name][scenario].keys() for c in countries)):
            if not kwargs['countries_flag'] or name not in kwargs['country_vars']:
=======
        group=values['group'] if 'group' in values else None
        if name not in self.id_map.keys() or scenario not in self.id_map[name].keys() or (kwargs['group_flag'] and
            name in kwargs['group_vars'] and not all(c in self.id_map[name][scenario].keys() for c in groupings)):
            if not kwargs['group_flag'] or name not in kwargs['group_vars']:
>>>>>>> 542c3bcf
                pid = self.highest_id + 1  # Set id to the highest existing ID plus 1
                self.highest_id += 1
                self.id_map[name][scenario] = pid
                values["id"] = pid
                logger.debug(f'{name} {scenario}: {values}')
                definitions[name][scenario]["id"] = pid
                c = ws.cell(row=row_idx + 2, column=self.id_column)
                c.value = pid
                logger.info("ID " + str(pid) + " given to process " + name + "in scenario" + scenario)
            else:
                if not self.id_map[name][scenario]:
                    self.id_map[name][scenario] = {}
                if not values['id']:
                    values["id"] = {}
                if not definitions[name][scenario]["id"]:
                    definitions[name][scenario]["id"] = {}
                if name in inline_groupings.keys():
                    if group:
                        pid = self.highest_id + 1  # Set id to the highest existing ID plus 1
                        self.highest_id += 1
                        self.id_map[name][scenario][group] = pid
                        values["id"][group] = pid
                        logger.debug(f'{name} {scenario} {group}: {values}')
                        definitions[name][scenario]["id"][group] = pid
                        c = ws.cell(row=row_idx + 2, column=self.id_column)
                        c.value = pid
<<<<<<< HEAD
                        logger.info("ID " + str(
                            pid) + " given to process " + name + "in scenario" + scenario + " for country " + country)
=======
                        logger.info("ID " + str(pid) + " given to process " + name + "in scenario" + scenario +" for group "+ group)
>>>>>>> 542c3bcf
                    else:
                        return None
                else:
                    sheet = wb[name]
                    rows = list(sheet.iter_rows())
                    header = [cell.value for cell in rows[0]]
                    for c in groupings:
                        pid = self.highest_id + 1  # Set id to the highest existing ID plus 1
                        self.highest_id += 1
                        self.id_map[name][scenario][c] = pid
                        values["id"][c] = pid
                        logger.debug(f'{name} {scenario} {c}: {values}')
                        definitions[name][scenario]["id"][c] = pid
                        r = -1
                        for i, row in enumerate(rows[1:]):
                            flag = True
                            for key, cell in zip(header, row):
                                if key == "group":
                                    if cell.value != c:
                                        flag = False
                                if key == "scenario":
                                    if cell.value != scenario and (cell.value == "" and scenario == "default"):
                                        flag = False
<<<<<<< HEAD
                                if key == "country":
                                    if cell.value != country:
                                        flag = False
=======
                                if key=="group":
                                    if cell.value!=group:
                                        flag=False
>>>>>>> 542c3bcf
                            if flag == True:
                                r = i
                                break
                        if r == -1:
                            raise Exception(
                                "Row for variable " + name + ", scenario " + scenario + ", group " + c + " not found")
                        cell = sheet.cell(row=r + 2, column=header.index('id') + 1)
                        cell.value = pid
                        logger.info(
<<<<<<< HEAD
                            "ID " + str(
                                pid) + " given to process " + name + "in scenario " + scenario + "for country" + c)

    def countries_handler(self, values: Dict = None, inline_countries=None, sheet_name=None, **kwargs):
        var = values["variable"]
        c = values["country"]
        s = values["scenario"] if values["scenario"] else "default"
=======
                            "ID " + str(pid) + " given to process " + name + "in scenario " + scenario + "for group" + c)

    def groupings_handler(self, values: Dict = None, inline_groupings=None,sheet_name=None, **kwargs):
        var=values["variable"]
        c=values["group"]
        s=values["scenario"] if values["scenario"] else "default"
>>>>>>> 542c3bcf
        if c is not None:
            if var not in inline_groupings.keys():
                inline_groupings[var] = {}
            if s not in inline_groupings[var].keys():
                inline_groupings[var][s] = {}
            if c in inline_groupings[var][s].keys():
                logger.error(
                    f"Duplicate entry for parameter "
                    f"with name <{var}>,<{c}> scenario, and <{s}> group in sheet {sheet_name}")
                raise ValueError(
                    f"Duplicate entry for parameter "
                    f"with name <{var}>,<{c}> scenario, and <{s}> group in sheet {sheet_name}")
            inline_groupings[var][s][c] = values

    def ref_date_handling(self, values: Dict = None, definitions=None, sheet_name=None, id_flag=None,
                          group_flag=False, inline_groupings=None, wb=None, **kwargs):

        if 'ref date' in values and values['ref date']:
            if isinstance(values['ref date'], datetime.datetime):
                # values['ref date'] = datetime.datetime(*xldate_as_tuple(values['ref date'], wb.datemode))
                if values['ref date'].day != 1:
                    logger.warning(f'ref date truncated to first of month for variable {values["variable"]}')
                    values['ref date'] = values['ref date'].replace(day=1)
            else:
                raise Exception(
                    f"{values['ref date']} for variable {values['variable']} is not a date - "
                    f"check spreadsheet value is a valid day of a month")

        logger.debug(f'values for {values["variable"]}: {values}')
        name = values['variable']
        scenario = values['scenario'] if values['scenario'] else "default"
        group = values['group'] if 'group' in values.keys() else None
        # store ids in a map to identify largest existing id
        if id_flag:
            if 'id' in values.keys() and (values["id"] is not None):
                pid = values['id']
                if (name not in self.id_map.keys() or scenario not in self.id_map[
                    name].keys()) or (name in kwargs['group_vars'] and group not in self.id_map[
                    name][scenario].keys()):
                    # raises exception if the ID already exists
                    if (any(pid in d.values() for d in self.id_map.values())):
                        raise Exception("Duplicate ID variable " + name)
                    else:
                        if pid > self.highest_id:
                            self.highest_id = pid
                        if group_flag and name in kwargs['group_vars']:
                            if group is None:
                                self.id_map[name][scenario]["overall"] = pid
                            else:
                                self.id_map[name][scenario][group] = pid
                        else:
                            self.id_map[name][scenario] = pid

        if scenario in definitions[name].keys():
<<<<<<< HEAD
            # if this is an inline country row the error doesn't need to be raised as it's normal
            if values['country'] is not None:
=======
            #if this is an inline group row the error doesn't need to be raised as it's normal
            if values['group'] is not None:
>>>>>>> 542c3bcf
                return None
            logger.error(
                f"Duplicate entry for parameter "
                f"with name <{values['variable']}> and <{scenario}> scenario in sheet {sheet_name}")
            raise ValueError(
                f"Duplicate entry for parameter "
                f"with name <{values['variable']}> and <{scenario}> scenario in sheet {sheet_name}")
        else:
            # if the group flag is not on or there is no sheet by this parameter name just read from params
            if not group_flag or (name not in wb.sheetnames and name not in inline_groupings.keys()):
                definitions[name][scenario] = values
            else:
                keys = list(values.keys())
                group_values = {}
                set_values = ["variable", "scenario", "type", "param", "unit", "group"]
                for s in set_values:
                    keys.remove(s)
                    group_values[s] = values[s]
                for k in keys:
                    group_values[k] = {}
                if name in inline_groupings.keys():
                    if scenario in inline_groupings[name].keys():
                        for c in inline_groupings[name][scenario].keys():
                            for k in keys:
<<<<<<< HEAD
                                if inline_countries[name][scenario][c][k] is not None:
                                    country_values[k][c] = inline_countries[name][scenario][c][k]  # do 10005 here
=======
                                if inline_groupings[name][scenario][c][k] is not None:
                                    group_values[k][c]=inline_groupings[name][scenario][c][k] #do 10005 here
>>>>>>> 542c3bcf
                                else:
                                    group_values[k][c] = values[k]
                else:
                    rows = list(wb[name].iter_rows())
                    header = [cell.value for cell in rows[0]]
                    for i, row in enumerate(rows[1:]):
                        temp_values = {}
                        for key, cell in zip(header, row):
                            temp_values[key] = cell.value  # reads values from the variable's sheet
                        temp_scenario = temp_values['scenario'] if temp_values['scenario'] else "default"
                        if temp_scenario == scenario:
                            for k in keys:
                                if k in header and temp_values[k] is not None:
                                    group_values[k][temp_values["group"]] = temp_values[k]
                                else:
<<<<<<< HEAD
                                    country_values[k][temp_values["country"]] = values[k]
                                if k == 'id' and id_flag:
                                    self.id_map[name][scenario][temp_values['country']] = temp_values['id']
=======
                                    group_values[k][temp_values["group"]] = values[k]
                                if k=='id' and id_flag:
                                    self.id_map[name][scenario][temp_values['group']] = temp_values['id']
>>>>>>> 542c3bcf
                                    if temp_values['id'] > self.highest_id:
                                        self.highest_id = temp_values['id']
                refdates = set(group_values['ref date'].values())
                assert len(refdates) == 1
                group_values['ref date'] = refdates.pop()
                definitions[name][scenario] = group_values

    def table_visitor(self, wb: Workbook = None, sheet_names: List[str] = None, visitor_function: Callable = None,
                      definitions=None, **kwargs):
        """
        stub for id management

        :param definitions:
        :param wb:
        :type wb:
        :param sheet_names:
        :type sheet_names:
        :param visitor_function:
        :type visitor_function:
        :return:
        :rtype:
        """
        if not sheet_names:
            sheet_names = wb.sheetnames
        for _sheet_name in sheet_names:
            if _sheet_name == 'metadata':
                continue
            sheet = wb[_sheet_name]
            rows = list(sheet.iter_rows())
            header = [cell.value for cell in rows[0]]
            if header[0] != 'variable':
                continue
            if kwargs.get('id_flag'):
                # get the id column number
                self.id_column = header.index('id') + 1
            for i, row in enumerate(rows[1:]):
                values = {}
                for key, cell in zip(header, row):
                    values[key] = cell.value
                if not values['variable']:
                    logger.debug(f'ignoring row {i}: {row}')
                    continue

                cf = False
                if kwargs.get('with_group') and values['variable'] in kwargs['group_vars']:
                    cf = True

                visitor_function(ws=sheet, values=values, definitions=definitions,
                                 row_idx=i, sheet_name=_sheet_name, row=row,
                                 header=header, wb=wb, group_flag=cf, **kwargs)
        return definitions

    def load_definitions(self, sheet_name, filename: str = None, **kwargs):
        """
        @todo - document that this not only loads definitions, but also writes the data file, if 'id' flag is True
        :param sheet_name:
        :param filename:
        :param id_flag:
        :return:
        """
        import openpyxl
        wb = openpyxl.load_workbook(filename, data_only=True)

        definitions = defaultdict(lambda: defaultdict(dict))
        _sheet_names = [sheet_name] if sheet_name else wb.sheetnames
        version = 1

        try:
            sheet = wb['metadata']
            rows = list(sheet.iter_rows())
            for row in rows:
                if row[0].value == 'version':
                    version = row[1].value
            self.version = version
        except:
            logger.info(f'could not find a sheet with name "metadata" in workbook. defaulting to v2')
<<<<<<< HEAD
        inline_countries = {}
        table_visitor_partial = partial(self.table_visitor, wb=wb, sheet_names=_sheet_names,
                                        definitions=definitions, inline_countries=inline_countries, **kwargs)
        if kwargs.get('with_countries'):
            table_visitor_partial(visitor_function=self.countries_handler)
=======
        inline_groupings={}
        table_visitor_partial = partial(self.table_visitor, wb=wb, sheet_names=_sheet_names,
                                        definitions=definitions, inline_groupings=inline_groupings,  **kwargs)
        if kwargs.get('with_group'):
            table_visitor_partial(visitor_function=self.groupings_handler)
>>>>>>> 542c3bcf
        table_visitor_partial(visitor_function=self.ref_date_handling)
        if kwargs.get('id_flag'):
            table_visitor_partial(visitor_function=self.add_ids)
            wb.save(filename)
<<<<<<< HEAD
        # check all variables have the same set of countries and that it is the same set as the yaml file dictates
=======
        #check all variables have the same set of groupings and that it is the same set as the yaml file dictates
>>>>>>> 542c3bcf
        cs = []
        for name in definitions.keys():
            for scenario in definitions[name].keys():
                for parameter in definitions[name][scenario].keys():
                    if isinstance(definitions[name][scenario][parameter], dict):
                        cs.append(list(definitions[name][scenario][parameter].keys()))
                        break
        groupset = set(tuple(i) for i in cs)
        if len(groupset) != 0 and kwargs['groupings']:
            assert tuple(kwargs['groupings']) in groupset
        assert len(groupset) <= 1  # asserts all variables that have group data have the same groupings

        res = []
        for var_set in definitions.values():
            for scenario_var in var_set.values():
                # print(scenario_var)
                res.append(scenario_var)
        return res
        # return [definitions_ .values()]
        # return definitions


class XLWingsTableHandler(TableHandler):
    def load_definitions(self, sheet_name, filename=None, id_flag=False):
        import xlwings as xw
        definitions = []
        wb = xw.Book(fullname=filename)
        _sheet_names = [sheet_name] if sheet_name else wb.sheets
        for _sheet_name in _sheet_names:
            sheet = wb.sheets[_sheet_name]
            range = sheet.range('A1').expand()
            rows = range.rows
            header = [cell.value for cell in rows[0]]

            # check if this sheet contains parameters or if it documentation
            if header[0] != 'variable':
                continue

            total_rows = OpenpyxlTableHandler.get_sheet_range_bounds(filename, _sheet_name)
            range = sheet.range((1, 1), (total_rows, len(header)))
            rows = range.rows
            for row in rows[1:]:
                values = {}
                for key, cell in zip(header, row):
                    values[key] = cell.value
                definitions.append(values)
        return definitions


class TableParameterLoader(object):
    definition_version: int
    """Utility to populate ParameterRepository from spreadsheets.

        The structure of the spreadsheets is:

        | variable | ... |
        |----------|-----|
        |   ...    | ... |

        If the first row in a spreadsheet does not contain they keyword 'variable' the sheet is ignored.

       """

    def __init__(self, filename, table_handler='openpyxl', version=2, **kwargs):
        self.filename = filename
        self.definition_version = 2  # default - will be overwritten by handler

        logger.info(f'Using {table_handler} excel handler')
        table_handler_instance = None
        if table_handler == 'csv':
            table_handler_instance = CSVHandler(version)
        if table_handler == 'pandas':
            table_handler_instance = PandasCSVHandler(version)
        if table_handler == 'openpyxl':
            table_handler_instance = OpenpyxlTableHandler()
        if table_handler == 'xlsx2csv':
            table_handler_instance = Xlsx2CsvHandler()
        if table_handler == 'xlwings':
            table_handler_instance = XLWingsTableHandler()
        self.table_handler: TableHandler = table_handler_instance

    def load_parameter_definitions(self, sheet_name: str = None, **kwargs):
        """
        Load variable text from rows in excel file.
        If no spreadsheet arg is given, all spreadsheets are loaded.
        The first cell in the first row in a spreadsheet must contain the keyword 'variable' or the sheet is ignored.

        Any cells used as titles (with no associated value) are also added to the returned dictionary. However, the
        values associated with each header will be None. For example, given the speadsheet:

        | variable | A | B |
        |----------|---|---|
        | Title    |   |   |
        | Entry    | 1 | 2 |

        The following list of definitions would be returned:

        [ { variable: 'Title', A: None, B: None }
        , { variable: 'Entry', A: 1   , B: 2    }
        ]

        :param sheet_name:
        :return: list of dicts with {header col name : cell value} pairs
        """
        definitions = self.table_handler.load_definitions(sheet_name, filename=self.filename, **kwargs)
        self.definition_version = self.table_handler.version
        return definitions

    def load_into_repo(self, repository: ParameterRepository = None, sheet_name: str = None, **kwargs):
        """
        Create a Repo from an excel file.
        :param repository: the repository to load into
        :param sheet_name:
        :return:
        """
        repository.add_all(self.load_parameters(sheet_name, **kwargs))

    def load_parameters(self, sheet_name, **kwargs):

        parameter_definitions = self.load_parameter_definitions(sheet_name=sheet_name, **kwargs)
        params = []

        param_name_map = param_name_maps[int(self.definition_version)]
        for _def in parameter_definitions:
            # substitute names from the headers with the kwargs names in the Parameter and Distributions classes
            # e.g. 'variable' -> 'name', 'module' -> 'module_name', etc
            parameter_kwargs_def = {}
            for k, v in _def.items():
                if k in param_name_map:
                    if param_name_map[k]:
                        parameter_kwargs_def[param_name_map[k]] = v
                    else:
                        parameter_kwargs_def[k] = v
                elif kwargs.get('with_group') and k in kwargs['groupings']:
                    parameter_kwargs_def[k] = {}
                    for l, w in _def[k].items():
                        if l in param_name_map:
                            if param_name_map[l]:
                                parameter_kwargs_def[k][param_name_map[l]] = w
                            else:
                                parameter_kwargs_def[k][l] = w
            name_ = parameter_kwargs_def['name']
            del parameter_kwargs_def['name']
            p = Parameter(name_, version=self.definition_version, **parameter_kwargs_def)
            params.append(p)
        return params<|MERGE_RESOLUTION|>--- conflicted
+++ resolved
@@ -278,7 +278,6 @@
 
         :return:
         """
-        logger.debug(f"generating values for {kwargs['name']}")
         assert 'ref value' in self.kwargs
         # 1. Generate $\mu$
         start_date = self.times[0].to_pydatetime()
@@ -310,15 +309,11 @@
         # 4. Prepare growth array for $\alpha_{sigma}$
         if kwargs.get('with_group'):
             alpha_sigma = {}
-<<<<<<< HEAD
             for c in kwargs['countries']:
                 growth_factor = self.kwargs['ef_growth_factor'][c] if isinstance(self.kwargs['ef_growth_factor'],
                                                                                  dict) else self.kwargs[
                     'ef_growth_factor']
-=======
-            for c in kwargs['groupings']:
-                growth_factor = self.kwargs['ef_growth_factor'][c]
->>>>>>> 542c3bcf
+                # growth_factor = self.kwargs['ef_growth_factor'][c]
                 alpha_sigma[c] = growth_coefficients(start_date,
                                                      end_date,
                                                      ref_date,
@@ -385,22 +380,12 @@
 
     def generate_mu(self, end_date, ref_date, start_date, group=None, **kwargs):
         if self.kwargs['type'] == 'exp':
-<<<<<<< HEAD
-            ref_value = self.kwargs['ref value'][country] if country \
-                                                             and isinstance(self.kwargs['ref value'], dict) else \
+            ref_value = self.kwargs['ref value'][group] if group and isinstance(self.kwargs['ref value'], dict) else \
                 self.kwargs['ref value']
-
             mu_bar = np.full(len(self.times), float(ref_value))
             # 2. Apply Growth to Mean Values $\alpha_{mu}$
-            growth_factor = self.kwargs['growth_factor'][country] if country and isinstance(
-                self.kwargs['growth_factor'], dict) \
-                else self.kwargs['growth_factor']
-=======
-            ref_value = self.kwargs['ref value'][group] if group else self.kwargs['ref value']
-            mu_bar = np.full(len(self.times), float(ref_value))
-            # 2. Apply Growth to Mean Values $\alpha_{mu}$
-            growth_factor = self.kwargs['growth_factor'][group] if group else self.kwargs['growth_factor']
->>>>>>> 542c3bcf
+            growth_factor = self.kwargs['growth_factor'][group] if group and isinstance(
+                self.kwargs['growth_factor'], dict) else self.kwargs['growth_factor']
             alpha_mu = growth_coefficients(start_date,
                                            end_date,
                                            ref_date,
@@ -420,12 +405,8 @@
                 f = interp1d(arr1, arr2, kind=kind, fill_value='extrapolate')
                 return f([toTimestamp(date_val) for date_val in date_range])
 
-<<<<<<< HEAD
-            ref_value_ = json.loads(self.kwargs['ref value'][country].strip()) if country and isinstance(
+            ref_value_ = json.loads(self.kwargs['ref value'][group].strip()) if group and isinstance(
                 self.kwargs['ref value'], dict) else json.loads(
-=======
-            ref_value_ = json.loads(self.kwargs['ref value'][group].strip()) if group else json.loads(
->>>>>>> 542c3bcf
                 self.kwargs['ref value'].strip())
             return interpolate(ref_value_, self.times, self.kwargs['param'])
         else:
@@ -847,14 +828,9 @@
         rows = list(sheet.iter_rows())
         return len(rows)
 
-<<<<<<< HEAD
-    def add_ids(self, ws=None, values=None, definitions=None, row_idx=None, inline_countries=None, id_flag=False,
+    def add_ids(self, ws=None, values=None, definitions=None, row_idx=None, inline_groupings=None, id_flag=False,
                 wb=None,
-                sheet_name=None, countries=[], **kwargs):
-=======
-    def add_ids(self, ws=None, values=None, definitions=None, row_idx=None, inline_groupings=None, id_flag=False, wb=None,
                 sheet_name=None, groupings=[], **kwargs):
->>>>>>> 542c3bcf
         """
         using the id map, assign ids to those variables that have not got an id yet
         :return:
@@ -863,19 +839,10 @@
 
         name = values["variable"]
         scenario = values['scenario'] if values['scenario'] else "default"
-<<<<<<< HEAD
-        country = values['country'] if 'country' in values else None
-        if name not in self.id_map.keys() or scenario not in self.id_map[name].keys() or (kwargs['countries_flag'] and
-                                                                                          name in kwargs[
-                                                                                              'country_vars'] and not all(
-                    c in self.id_map[name][scenario].keys() for c in countries)):
-            if not kwargs['countries_flag'] or name not in kwargs['country_vars']:
-=======
-        group=values['group'] if 'group' in values else None
+        group = values['group'] if 'group' in values else None
         if name not in self.id_map.keys() or scenario not in self.id_map[name].keys() or (kwargs['group_flag'] and
             name in kwargs['group_vars'] and not all(c in self.id_map[name][scenario].keys() for c in groupings)):
             if not kwargs['group_flag'] or name not in kwargs['group_vars']:
->>>>>>> 542c3bcf
                 pid = self.highest_id + 1  # Set id to the highest existing ID plus 1
                 self.highest_id += 1
                 self.id_map[name][scenario] = pid
@@ -902,12 +869,8 @@
                         definitions[name][scenario]["id"][group] = pid
                         c = ws.cell(row=row_idx + 2, column=self.id_column)
                         c.value = pid
-<<<<<<< HEAD
                         logger.info("ID " + str(
-                            pid) + " given to process " + name + "in scenario" + scenario + " for country " + country)
-=======
-                        logger.info("ID " + str(pid) + " given to process " + name + "in scenario" + scenario +" for group "+ group)
->>>>>>> 542c3bcf
+                            pid) + " given to process " + name + "in scenario" + scenario + " for group " + group)
                     else:
                         return None
                 else:
@@ -931,15 +894,9 @@
                                 if key == "scenario":
                                     if cell.value != scenario and (cell.value == "" and scenario == "default"):
                                         flag = False
-<<<<<<< HEAD
-                                if key == "country":
-                                    if cell.value != country:
+                                if key == "group":
+                                    if cell.value != group:
                                         flag = False
-=======
-                                if key=="group":
-                                    if cell.value!=group:
-                                        flag=False
->>>>>>> 542c3bcf
                             if flag == True:
                                 r = i
                                 break
@@ -949,22 +906,12 @@
                         cell = sheet.cell(row=r + 2, column=header.index('id') + 1)
                         cell.value = pid
                         logger.info(
-<<<<<<< HEAD
-                            "ID " + str(
-                                pid) + " given to process " + name + "in scenario " + scenario + "for country" + c)
-
-    def countries_handler(self, values: Dict = None, inline_countries=None, sheet_name=None, **kwargs):
+                            "ID " + str(pid) + " given to process " + name + "in scenario " + scenario + "for group" + c)
+
+    def groupings_handler(self, values: Dict = None, inline_groupings=None, sheet_name=None, **kwargs):
         var = values["variable"]
-        c = values["country"]
+        c = values["group"]
         s = values["scenario"] if values["scenario"] else "default"
-=======
-                            "ID " + str(pid) + " given to process " + name + "in scenario " + scenario + "for group" + c)
-
-    def groupings_handler(self, values: Dict = None, inline_groupings=None,sheet_name=None, **kwargs):
-        var=values["variable"]
-        c=values["group"]
-        s=values["scenario"] if values["scenario"] else "default"
->>>>>>> 542c3bcf
         if c is not None:
             if var not in inline_groupings.keys():
                 inline_groupings[var] = {}
@@ -1019,13 +966,8 @@
                             self.id_map[name][scenario] = pid
 
         if scenario in definitions[name].keys():
-<<<<<<< HEAD
-            # if this is an inline country row the error doesn't need to be raised as it's normal
-            if values['country'] is not None:
-=======
-            #if this is an inline group row the error doesn't need to be raised as it's normal
+            # if this is an inline group row the error doesn't need to be raised as it's normal
             if values['group'] is not None:
->>>>>>> 542c3bcf
                 return None
             logger.error(
                 f"Duplicate entry for parameter "
@@ -1050,13 +992,8 @@
                     if scenario in inline_groupings[name].keys():
                         for c in inline_groupings[name][scenario].keys():
                             for k in keys:
-<<<<<<< HEAD
-                                if inline_countries[name][scenario][c][k] is not None:
-                                    country_values[k][c] = inline_countries[name][scenario][c][k]  # do 10005 here
-=======
                                 if inline_groupings[name][scenario][c][k] is not None:
-                                    group_values[k][c]=inline_groupings[name][scenario][c][k] #do 10005 here
->>>>>>> 542c3bcf
+                                    group_values[k][c] = inline_groupings[name][scenario][c][k]  # do 10005 here
                                 else:
                                     group_values[k][c] = values[k]
                 else:
@@ -1072,15 +1009,9 @@
                                 if k in header and temp_values[k] is not None:
                                     group_values[k][temp_values["group"]] = temp_values[k]
                                 else:
-<<<<<<< HEAD
-                                    country_values[k][temp_values["country"]] = values[k]
+                                    group_values[k][temp_values["group"]] = values[k]
                                 if k == 'id' and id_flag:
-                                    self.id_map[name][scenario][temp_values['country']] = temp_values['id']
-=======
-                                    group_values[k][temp_values["group"]] = values[k]
-                                if k=='id' and id_flag:
                                     self.id_map[name][scenario][temp_values['group']] = temp_values['id']
->>>>>>> 542c3bcf
                                     if temp_values['id'] > self.highest_id:
                                         self.highest_id = temp_values['id']
                 refdates = set(group_values['ref date'].values())
@@ -1157,28 +1088,16 @@
             self.version = version
         except:
             logger.info(f'could not find a sheet with name "metadata" in workbook. defaulting to v2')
-<<<<<<< HEAD
-        inline_countries = {}
+        inline_groupings = {}
         table_visitor_partial = partial(self.table_visitor, wb=wb, sheet_names=_sheet_names,
-                                        definitions=definitions, inline_countries=inline_countries, **kwargs)
-        if kwargs.get('with_countries'):
-            table_visitor_partial(visitor_function=self.countries_handler)
-=======
-        inline_groupings={}
-        table_visitor_partial = partial(self.table_visitor, wb=wb, sheet_names=_sheet_names,
-                                        definitions=definitions, inline_groupings=inline_groupings,  **kwargs)
+                                        definitions=definitions, inline_groupings=inline_groupings, **kwargs)
         if kwargs.get('with_group'):
             table_visitor_partial(visitor_function=self.groupings_handler)
->>>>>>> 542c3bcf
         table_visitor_partial(visitor_function=self.ref_date_handling)
         if kwargs.get('id_flag'):
             table_visitor_partial(visitor_function=self.add_ids)
             wb.save(filename)
-<<<<<<< HEAD
-        # check all variables have the same set of countries and that it is the same set as the yaml file dictates
-=======
-        #check all variables have the same set of groupings and that it is the same set as the yaml file dictates
->>>>>>> 542c3bcf
+        # check all variables have the same set of groupings and that it is the same set as the yaml file dictates
         cs = []
         for name in definitions.keys():
             for scenario in definitions[name].keys():
