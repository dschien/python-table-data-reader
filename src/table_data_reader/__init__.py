__version__ = '1.0.0'

import csv
import datetime
import importlib

from abc import abstractmethod
from collections import defaultdict
from typing import Dict, List, Set

import numpy as np
import pandas as pd
from dateutil import relativedelta as rdelta

import logging
from functools import partial

import calendar

from openpyxl import Workbook
from scipy.interpolate import interp1d
import json
from typing import Callable

import pint

__author__ = 'schien'

# import pkg_resources  # part of setuptools
# version = pkg_resources.require("excel-modelling-helper")[0].version

param_name_map_v1 = {'variable': 'name', 'scenario': 'source_scenarios_string', 'module': 'module_name',
                     'distribution': 'distribution_name', 'param 1': 'param_a', 'param 2': 'param_b',
                     'param 3': 'param_c',
                     'unit': '', 'CAGR': 'cagr', 'ref date': 'ref_date', 'label': '', 'tags': '', 'comment': '',
                     'source': ''}

param_name_map_v2 = {'CAGR': 'cagr',
                     'comment': '',
                     'label': '',
                     'mean growth': 'growth_factor',
                     'param': '',
                     'ref date': 'ref_date',
                     'ref value': '',
                     'scenario': 'source_scenarios_string',
                     'source': '',
                     'tags': '',
                     'type': '',
                     'unit': '',
                     'variability growth': 'ef_growth_factor',
                     'initial_value_proportional_variation': '',
                     'variable': 'name'}

param_name_maps = {1: param_name_map_v1, 2: param_name_map_v2}

# logger.basicConfig(level=logger.DEBUG)
logger = logging.getLogger(__name__)


class DistributionFunctionGenerator(object):
    module: str
    distribution: str
    param_a: str
    param_b: str
    param_c: str

    def __init__(self, module_name=None, distribution_name=None, param_a: float = None,
                 param_b: float = None, param_c: float = None, size=None, **kwargs):
        """
        Instantiate a new object.

        :param module_name:
        :param distribution_name:
        :param param_a:
        :param param_b:
        :param param_c:
        :param size:
        :param kwargs: can contain key "sample_mean_value" with bool value
        """
        self.kwargs = kwargs
        self.size = size
        self.module_name = module_name
        self.distribution_name = distribution_name
        self.sample_mean_value = kwargs.get('sample_mean_value', False)
        # prepare function arguments
        if distribution_name == 'choice':
            if type(param_a) == str:
                tokens = param_a.split(',')
                params = [float(token.strip()) for token in tokens]
                self.random_function_params = [np.array(params, dtype=np.float)]
            else:
                self.random_function_params = [np.array([i for i in [param_a, param_b, param_c] if i], dtype=np.float)]

            logger.debug(f'setting function params for choice distribution {self.random_function_params}')
        else:
            self.random_function_params = [i for i in [param_a, param_b, param_c] if i not in [None, ""]]

    def get_mean(self, distribution_function):
        """Get the mean value for a distribution.
        If the distribution function is [normal, uniform,choice,triangular] the analytic value is being calculted.
        Else, the distribution is instantiated and then the mean is being calculated.

        :param distribution_function:
        :return: the mean as a scalar
        """
        name = self.distribution_name
        params = self.random_function_params
        if name == 'normal':
            return params[0]
        if name == 'uniform':
            return (params[0] + params[1]) / 2.
        if name == 'choice':
            return params[0].mean()
        if name == 'triangular':
            return (params[0] + params[1] + params[2]) / 3.
        return distribution_function().mean()

    def generate_values(self, *args, **kwargs):
        """
        Generate a sample of values by sampling from a distribution. The size of the sample can be overriden with the 'size' kwarg.

        If `self.sample_mean_value == True` the sample will contain "size" times the mean value.

        :param args:
        :param kwargs:
        :return: sample as vector of given size
        """
        sample_size = kwargs.get('size', self.size)

        f = self.instantiate_distribution_function(self.module_name, self.distribution_name)
        distribution_function = partial(f, *self.random_function_params, size=sample_size)

        if self.sample_mean_value:
            sample = np.full(sample_size, self.get_mean(distribution_function))
        else:
            sample = distribution_function()

        return sample

    @staticmethod
    def instantiate_distribution_function(module_name, distribution_name):
        module = importlib.import_module(module_name)
        func = getattr(module, distribution_name)
        return func


class Parameter(object):
    """
    A single parameter
    """
    version: int

    name: str
    unit: str
    comment: str
    source: str
    scenario: str

    processes: Dict[str, List]

    "optional comma-separated list of tags"
    tags: str

    def __init__(self, name, tags=None, source_scenarios_string: str = None, unit: str = None,
                 comment: str = None, source: str = None, version=None,
                 **kwargs):
        # The source definition of scenarios. A comma-separated list
        self.version = version
        self.source = source
        self.comment = comment

        self.unit = unit
        self.source_scenarios_string = source_scenarios_string
        self.tags = tags
        self.name = name

        self.scenario = None
        self.cache = None

        # track the usages of this parameter per process as a list of process-specific variable names that are backed by this parameter
        self.processes = defaultdict(list)

        self.kwargs = kwargs

    def __call__(self, settings=None, *args, **kwargs):
        """
        Samples from a parameter. Values are cached and returns the same value every time called.

        @todo confusing interface that accepts 'settings' and kwargs  at the same time.
        worse- 'use_time_series' must be present in the settings dict

        :param args:
        :param kwargs:
        :return:
        """
        if self.cache is None:
            kwargs['name'] = self.name
            kwargs['unit'] = self.unit
            kwargs['tags'] = self.tags
            kwargs['scenario'] = self.scenario

            if not settings:
                settings = {}

            common_args = {'size': settings.get('sample_size', 1),
                           'sample_mean_value': settings.get('sample_mean_value', False),
                           'with_pint_units': settings.get('with_pint_units', False)
                           }
            common_args.update(**self.kwargs)
            if settings.get('use_time_series', False):
                if self.version == 2:
                    generator = GrowthTimeSeriesGenerator(**common_args, times=settings['times'])
                else:
                    generator = ConstantUncertaintyExponentialGrowthTimeSeriesGenerator(**common_args,
                                                                                        times=settings['times'])
            else:
                generator = DistributionFunctionGenerator(**common_args)

            kwargs['country_flag'] = 'country_vars' in settings and kwargs['name'] in settings['country_vars']
            kwargs['countries'] = settings['countries'] if 'countries' in settings else None
            self.cache = generator.generate_values(*args, **kwargs)
        return self.cache

    def add_usage(self, process_name, variable_name):
        # add the name of a variable of a process model that is backed by this parameter
        self.processes[process_name].append(variable_name)


class GrowthTimeSeriesGenerator(DistributionFunctionGenerator):
    ref_date: str
    # of the mean values
    # the type of growth ['exp']
    # growth_function_type: str
    # of the error function
    variance: str
    # error function growth rate
    ef_growth_factor: str

    def __init__(self, times=None, size=None, index_names=None, ref_date=None, with_pint_units=False, *args, **kwargs):
        super().__init__(*args, **kwargs)

        self.ref_date = ref_date if ref_date else None
        self.with_pint_units = with_pint_units
        if self.with_pint_units:
            import pint
        self.times = times
        self.size = size
        iterables = [times, range(0, size)]
        self._multi_index = pd.MultiIndex.from_product(iterables, names=index_names)
        assert type(times.freq) == pd.tseries.offsets.MonthBegin, 'Time index must have monthly frequency'

    def generate_sigmas(self, country=None):
        if self.kwargs['type'] == 'interp':

            def get_date(record):
                return datetime.datetime.strptime(record[0], "%Y-%m-%d")

            ref_value = self.kwargs['ref value'][country] if country else self.kwargs['ref value']
            ref_value_ = sorted(json.loads(ref_value.strip()).items(), key=get_date)
            intial_value = ref_value_[0][1]
        else:
            intial_value = float(self.kwargs['ref value'][country]) if country else float(self.kwargs['ref value'])

        initial_value_proportional_variation = self.kwargs['initial_value_proportional_variation'][
            country] if country else self.kwargs['initial_value_proportional_variation']
        variability_ = intial_value * initial_value_proportional_variation
        logger.debug(f'sampling random distribution with parameters -{variability_}, 0, {variability_}')
        sigma = np.random.triangular(-1 * variability_, 0, variability_, (len(self.times), self.size))
        return sigma

    def generate_values(self, *args, **kwargs):
        """
        Instantiate a random variable and apply annual growth factors.

        :return:
        """
        assert 'ref value' in self.kwargs
        # 1. Generate $\mu$
        start_date = self.times[0].to_pydatetime()
        end_date = self.times[-1].to_pydatetime()
        ref_date = self.ref_date
        if not ref_date:
            raise Exception(f"Ref date not set for variable {kwargs['name']}")

        mu = {}
        with_countries = 'country_flag' in kwargs and kwargs['country_flag']
        if with_countries:
            for c in kwargs['countries']:
                mu[c] = self.generate_mu(end_date, ref_date, start_date, country=c)
        else:
            mu = self.generate_mu(end_date, ref_date, start_date)
        # 3. Generate $\sigma$
        # Prepare array with growth values $\sigma$
        if self.sample_mean_value:
            sigma = np.zeros((len(self.times), self.size))
        else:
            if with_countries:
                sigma = {}
                for c in kwargs['countries']:
                    sigma[c] = self.generate_sigmas(country=c)
            else:
                sigma = self.generate_sigmas()
        # logger.debug(ref_date.strftime("%b %d %Y"))

        # 4. Prepare growth array for $\alpha_{sigma}$
        if with_countries:
            alpha_sigma = {}
            for c in kwargs['countries']:
                growth_factor = self.kwargs['ef_growth_factor'][c]
                alpha_sigma[c] = growth_coefficients(start_date,
                                                     end_date,
                                                     ref_date,
                                                     growth_factor, 1)
        else:
            alpha_sigma = growth_coefficients(start_date,
                                              end_date,
                                              ref_date,
                                              self.kwargs['ef_growth_factor'], 1)
        # 5. Prepare DataFrame
        iterables = [self.times, range(self.size)]
        index_names = ['time', 'samples']
        _multi_index = pd.MultiIndex.from_product(iterables, names=index_names)

        # logger.debug(start_date)
        # logger.debug(end_date)
        from dateutil import relativedelta
        r = relativedelta.relativedelta(end_date, start_date)
        months = r.years * 12 + r.months + 1
        name = kwargs['name']
        # Apply growth to $\sigma$ and add $\sigma$ to $\mu$
        # logger.debug(sigma.size)
        # logger.debug(alpha_sigma.shape)
        # logger.debug(months)
        if self.with_pint_units:
            unit_ = kwargs["unit"]
            if not unit_:
                unit_ = 'dimensionless'
            dtype = f'pint[{unit_}]'
        else:
            dtype = 'float64'

<<<<<<< HEAD
        # date_range = pd.date_range(start_date, end_date, freq='MS')
        iterables = [self.times, range(self.size), countries]
        index_names = ['country', 'time', 'samples']
        country_multi_index = pd.MultiIndex.from_product(iterables, names=index_names)
=======
>>>>>>> 4883ef73
        # series = pd.Series((np.arange(len(date_range) * self.size * len(countries))).ravel(),
        #                     index=country_multi_index, dtype=dtype)
        if with_countries:
            date_range = pd.date_range(start_date, end_date, freq='MS')
            iterables = [kwargs['countries'], self.times, range(self.size)]
            index_names = ['country', 'time', 'samples']
            country_multi_index = pd.MultiIndex.from_product(iterables, names=index_names)

            if not self.sample_mean_value:
                alpha_sigma.update((x, y * sigma[x]) for x, y in alpha_sigma.items())
            else:
                alpha_sigma.update((x, y * sigma) for x, y in alpha_sigma.items())
            dicts = [alpha_sigma, mu]
            temp = {}
            for k in alpha_sigma.keys():
                temp[k] = [x + y for x, y in zip(list(dicts[0][k]), list(dicts[1][k]))]
            l = np.array([item for sublist in list(temp.values()) for item in sublist]).ravel()
            series = pd.Series(l, index=country_multi_index, dtype=dtype)
        else:
            series = pd.Series(((sigma * alpha_sigma) + mu.reshape(months, 1)).ravel(), index=_multi_index,
                               dtype=dtype)
        # test if df has sub-zero values
        series.where(series < 0)
        df_sigma__dropna = series.where(series < 0).dropna()

        if self.with_pint_units:
            _values = df_sigma__dropna.pint.m
        else:
            _values = df_sigma__dropna

        if not _values.empty:
            logger.warning(f"Negative values for parameter {name} from {df_sigma__dropna.index[0][0]}")

        return series

    def generate_mu(self, end_date, ref_date, start_date, country=None):
        if self.kwargs['type'] == 'exp':
            ref_value = self.kwargs['ref value'][country] if country else self.kwargs['ref value']
            mu_bar = np.full(len(self.times), float(ref_value))
            # 2. Apply Growth to Mean Values $\alpha_{mu}$
            growth_factor = self.kwargs['growth_factor'][country] if country else self.kwargs['growth_factor']
            alpha_mu = growth_coefficients(start_date,
                                           end_date,
                                           ref_date,
                                           growth_factor, 1)
            mu = mu_bar * alpha_mu.ravel()
            mu = mu.reshape(len(self.times), 1)
            return mu
        if self.kwargs['type'] == 'interp':
            def toTimestamp(d):
                return calendar.timegm(d.timetuple())

            def interpolate(growth_config: Dict[str, float], date_range, kind='linear'):
                arr1 = np.array([toTimestamp(datetime.datetime.strptime(date_val, '%Y-%m-%d')) for date_val in
                                 growth_config.keys()])
                arr2 = np.array([val for val in growth_config.values()])

                f = interp1d(arr1, arr2, kind=kind, fill_value='extrapolate')
                return f([toTimestamp(date_val) for date_val in date_range])

            ref_value_ = json.loads(self.kwargs['ref value'][country].strip()) if country else json.loads(
                self.kwargs['ref value'].strip())
            return interpolate(ref_value_, self.times, self.kwargs['param'])


class ConstantUncertaintyExponentialGrowthTimeSeriesGenerator(DistributionFunctionGenerator):
    cagr: str
    ref_date: str

    def __init__(self, cagr=None, times=None, size=None, index_names=None, ref_date=None, with_pint_units=False, *args,
                 **kwargs):
        super().__init__(*args, **kwargs)
        self.cagr = cagr if cagr else 0

        self.ref_date = ref_date if ref_date else None
        self.with_pint_units = with_pint_units
        if self.with_pint_units:
            import pint
        self.times = times
        self.size = size
        iterables = [times, range(0, size)]
        self._multi_index = pd.MultiIndex.from_product(iterables, names=index_names)
        assert type(times.freq) == pd.tseries.offsets.MonthBegin, 'Time index must have monthly frequency'

    def generate_values(self, *args, **kwargs):
        """
        Instantiate a random variable and apply annual growth factors.

        :return:
        """
        values = super().generate_values(*args, **kwargs, size=(len(self.times) * self.size,))
        alpha = self.cagr

        # @todo - fill to cover the entire time: define rules for filling first
        ref_date = self.ref_date if self.ref_date else self.times[0].to_pydatetime()
        # assert ref_date >= self.times[0].to_pydatetime(), 'Ref date must be within variable time span.'
        # assert ref_date <= self.times[-1].to_pydatetime(), 'Ref date must be within variable time span.'

        start_date = self.times[0].to_pydatetime()
        end_date = self.times[-1].to_pydatetime()

        a = growth_coefficients(start_date, end_date, ref_date, alpha, self.size)

        x = a.ravel()
        values = np.multiply(values, x)

        # df = pd.DataFrame(values)
        # df.columns = [kwargs['name']]
        # df.set_index(self._multi_index, inplace=True)
        # # @todo this is a hack to return a series with index as I don't know how to set an index and rename a series
        # data_series = df.iloc[:, 0]
        # data_series._metadata = kwargs
        # data_series.index.rename(['time', 'samples'], inplace=True)
        #
        if self.with_pint_units:
            if not kwargs["unit"]:
                dtype = 'pint[dimensionless]'
            else:
                dtype = f'pint[{kwargs["unit"]}]'
        else:
            dtype = 'float64'

        series = pd.Series(values, index=self._multi_index, dtype=dtype)
        return series


def growth_coefficients(start_date, end_date, ref_date, alpha, samples):
    """
    Build a matrix of growth factors according to the CAGR formula  y'=y0 (1+a)^(t'-t0).

    a growth rate alpha
    t0 start date
    t' end date
    y' output
    y0 start value

    """

    start_offset = 0
    if ref_date < start_date:
        offset_delta = rdelta.relativedelta(start_date, ref_date)
        start_offset = offset_delta.months + 12 * offset_delta.years
        start_date = ref_date

    end_offset = 0
    if ref_date > end_date:
        offset_delta = rdelta.relativedelta(ref_date, end_date)
        end_offset = offset_delta.months + 12 * offset_delta.years
        end_date = ref_date

    delta_ar = rdelta.relativedelta(ref_date, start_date)
    ar = delta_ar.months + 12 * delta_ar.years
    delta_br = rdelta.relativedelta(end_date, ref_date)
    br = delta_br.months + 12 * delta_br.years

    # we place the ref point on the lower interval (delta_ar + 1) but let it start from 0
    # in turn we let the upper interval start from 1
    g = np.fromfunction(lambda i, j: np.power(1 - alpha, np.abs(i) / 12), (ar + 1, samples), dtype=float)
    h = np.fromfunction(lambda i, j: np.power(1 + alpha, np.abs(i + 1) / 12), (br, samples), dtype=float)
    g = np.flipud(g)

    # now join the two arrays
    a = np.vstack((g, h))

    if start_offset > 0:
        a = a[start_offset:]
    if end_offset > 0:
        a = a[:-end_offset]

    return a


class ParameterScenarioSet(object):
    """
    The set of all version of a parameter for all the scenarios.
    """
    default_scenario = 'default'

    "the name of the parameters in this set"
    parameter_name: str
    scenarios: Dict[str, Parameter]

    def __init__(self):
        self.scenarios = {}

    def add_scenario(self, parameter: 'Parameter', scenario_name: str = default_scenario):
        """
        Add a scenario for this parameter.

        :param scenario_name:
        :param parameter:
        :return:
        """
        self.scenarios[scenario_name] = parameter

    def __getitem__(self, item):
        return self.scenarios.__getitem__(item)

    def __setitem__(self, key, value):
        return self.scenarios.__setitem__(key, value)


class ParameterRepository(object):
    """
    Contains all known parameter definitions (so that it is not necessary to re-read the excel file for repeat param accesses).
    The param definitions are independent from the sampling (the Param.__call__ method). Repeat access to __call__ will
    create new samples.

    Internally, parameters are organised together with all the scenario variants in a single ParameterScenarioSet.

    """
    parameter_sets: Dict[str, ParameterScenarioSet]
    tags: Dict[str, Dict[str, Set[Parameter]]]

    def __init__(self):
        self.parameter_sets = defaultdict(ParameterScenarioSet)
        self.tags = defaultdict(lambda: defaultdict(set))

    def add_all(self, parameters: List[Parameter]):
        for p in parameters:
            self.add_parameter(p)

    def clear_cache(self):
        for p_sets in self.parameter_sets.values():
            for param_name, param in p_sets.scenarios.items():
                param.cache = None

    def add_parameter(self, parameter: Parameter):
        """
        A parameter can have several scenarios. They are specified as a comma-separated list in a string.
        :param parameter:
        :return:
        """

        # try reading the scenarios from the function arg or from the parameter attribute
        scenario_string = parameter.source_scenarios_string
        if scenario_string:
            _scenarios = [i.strip() for i in scenario_string.split(',')]
            self.fill_missing_attributes_from_default_parameter(parameter)

        else:
            _scenarios = [ParameterScenarioSet.default_scenario]

        for scenario in _scenarios:
            parameter.scenario = scenario
            self.parameter_sets[parameter.name][scenario] = parameter

        # record all tags for this parameter
        if parameter.tags:
            _tags = [i.strip() for i in parameter.tags.split(',')]
            for tag in _tags:
                self.tags[tag][parameter.name].add(parameter)

    def fill_missing_attributes_from_default_parameter(self, param):
        """
        Empty fields in Parameter definitions in scenarios are populated with default values.

        E.g. in the example below, the source for the Power_TV variable in the 8K scenario would also be EnergyStar.

        +----------+----------+-----+--------+------------+
        | name     | scenario | val | tags   | source     |
        +----------+----------+-----+--------+------------+
        | Power_TV |          | 60  | UD, TV | EnergyStar |
        | Power_TV | 8K       | 85  | new_tag|            |
        +----------+----------+-----+--------+------------+

        **Note** tags must not differ. In the example above, the 8K scenario variable the tags value would be overwritten
        with the default value.

        :param param:
        :return:

        """
        if not self.exists(param.name) or ParameterScenarioSet.default_scenario not in self.parameter_sets[
            param.name].scenarios.keys():
            logger.warning(
                f'No default value for param {param.name} found.')
            return
        default = self.parameter_sets[param.name][ParameterScenarioSet.default_scenario]
        for att_name, att_value in default.__dict__.items():
            if att_name in ['unit', 'label', 'comment', 'source', 'tags']:

                if att_name == 'tags' and default.tags != param.tags:
                    logger.warning(
                        f'For param {param.name} for scenarios {param.source_scenarios_string}, '
                        f'tags is different from default parameter tags. Overwriting with default values.')
                    setattr(param, att_name, att_value)

                if not getattr(param, att_name):
                    logger.debug(
                        f'For param {param.name} for scenarios {param.source_scenarios_string}, '
                        f'populating attribute {att_name} with value {att_value} from default parameter.')

                    setattr(param, att_name, att_value)

    def __getitem__(self, item) -> Parameter:
        """
        Return the default scenario parameter for a given variable name
        :param item: the name of the variable
        :return:
        """
        return self.get_parameter(item, scenario_name=ParameterScenarioSet.default_scenario)

    def get_parameter(self, param_name, scenario_name=ParameterScenarioSet.default_scenario) -> Parameter:
        if self.exists(param_name, scenario=scenario_name):
            return self.parameter_sets[param_name][scenario_name]

        try:
            return self.parameter_sets[param_name][ParameterScenarioSet.default_scenario]
        except KeyError:
            raise KeyError(f"{param_name} not found")

    def find_by_tag(self, tag) -> Dict[str, Set[Parameter]]:
        """
        Get all registered dicts that are registered for a tag

        :param tag: str - single tag

        :return: a dict of {param name: set[Parameter]} that contains all ParameterScenarioSets for all parameter names with a given tag

        """
        return self.tags[tag]

    def exists(self, param, scenario=None) -> bool:
        # if scenario is not None:
        #     return
        present = param in self.parameter_sets.keys()
        if not present:
            return False
        scenario = scenario if scenario else ParameterScenarioSet.default_scenario

        return scenario in self.parameter_sets[param].scenarios.keys()

    def list_scenarios(self, param):
        if param in self.parameter_sets.keys():
            return self.parameter_sets[param].scenarios.keys()


class TableHandler(object):
    version: int

    def __init__(self, version=2):
        self.version = version

    @abstractmethod
    def load_definitions(self, sheet_name, filename=None, id_flag=False, **kwargs):
        raise NotImplementedError()


class Xlsx2CsvHandler(TableHandler):
    def load_definitions(self, sheet_name, filename=None, id_flag=False):
        from xlsx2csv import Xlsx2csv
        data = Xlsx2csv(filename, inmemory=True).convert(None, sheetid=0)

        definitions = []

        _sheet_names = [sheet_name] if sheet_name else [data.keys()]

        for _sheet_name in _sheet_names:
            sheet = data[_sheet_name]

            header = sheet.header
            if header[0] != 'variable':
                continue

            for row in sheet.rows:
                values = {}
                for key, cell in zip(header, row):
                    values[key] = cell
                definitions.append(values)
        return definitions


class DictReaderStrip(csv.DictReader):
    @property
    def fieldnames(self):
        if self._fieldnames is None:
            # Initialize self._fieldnames
            # Note: DictReader is an old-style class, so can't use super()
            csv.DictReader.fieldnames.fget(self)
            if self._fieldnames is not None:
                self._fieldnames = [name.strip() for name in self._fieldnames]
        return self._fieldnames


class CSVHandler(TableHandler):
    def load_definitions(self, sheet_name, filename=None, id_flag=False):
        reader = DictReaderStrip(open(filename), delimiter=',')

        definitions = []

        _definition_tracking = defaultdict(dict)

        for i, row in enumerate(reader):

            values = {k: v.strip() for k, v in row.items()}

            if not values['variable']:
                logger.debug(f'ignoring row {i}: {row}')
                continue
            for key in ['ref value', 'initial_value_proportional_variation', 'mean growth', 'variability growth']:
                try:
                    new_val = float(values[key])
                    values[key] = new_val
                except:
                    if values['type'] == 'interp':
                        continue
                    else:
                        raise Exception(
                            f'Could not convert value <{values[key]}> for key {key} to number in row {i} for variable {values["variable"]}')

            if 'ref date' in values and values['ref date']:
                if isinstance(values['ref date'], str):
                    values['ref date'] = datetime.datetime.strptime(values['ref date'], '%d/%m/%Y')
                    if values['ref date'].day != 1:
                        logger.warning(
                            f'ref date truncated to first of month for variable {values["variable"]}')
                        values['ref date'] = values['ref date'].replace(day=1)
                else:
                    raise Exception(
                        f"{values['ref date']} for variable {values['variable']} is not a date - "
                        f"check spreadsheet value is a valid day of a month")
            logger.debug(f'values for {values["variable"]}: {values}')
            definitions.append(values)
            scenario = values['scenario'] if values['scenario'] else "n/a"

            if scenario in _definition_tracking[values['variable']]:

                logger.error(
                    f"Duplicate entry for parameter "
                    f"with name <{values['variable']}> and <{scenario}> scenario in file")
                raise ValueError(
                    f"Duplicate entry for parameter "
                    f"with name <{values['variable']}> and <{scenario}> scenario in file")

            else:
                _definition_tracking[values['variable']][scenario] = 1
        return definitions


class PandasCSVHandler(TableHandler):

    def strip(self, text):
        try:
            return text.strip()
        except AttributeError:
            return text

    def load_definitions(self, sheet_name, filename=None, id_flag=False):
        self.version = 2

        import pandas as pd
        df = pd.read_csv(filename, usecols=range(15), index_col=False, parse_dates=['ref date'],
                         dtype={'initial_value_proportional_variation': 'float64'},
                         dayfirst=True,
                         # date_parser=l0ambda x: pd.datetime.strptime(x, '%d-%m-%Y')
                         )
        df = df.dropna(subset=['variable', 'ref value'])
        df.fillna("", inplace=True)

        return df.to_dict(orient='records')


class OpenpyxlTableHandler(TableHandler):
    version: int

    def __init__(self, version=2):
        super().__init__(version=version)
        self.highest_id = -1
        self.id_map = defaultdict(lambda: defaultdict(dict))
        self.id_column = None

    @staticmethod
    def get_sheet_range_bounds(filename, sheet_name):
        import openpyxl
        wb = openpyxl.load_workbook(filename)
        sheet = wb[sheet_name]
        rows = list(sheet.iter_rows())
        return len(rows)

    def add_ids(self, ws=None, values=None, definitions=None, row_idx=None, id_flag=False, wb=None,
                sheet_name=None, countries=[], **kwargs):
        """
        using the id map, assign ids to those variables that have not got an id yet
        :return:
        :rtype:
        """

        name = values["variable"]
        scenario = values['scenario'] if values['scenario'] else "default"
        if name not in self.id_map.keys() or scenario not in self.id_map[name].keys() or (
            name in wb.sheetnames and not all(c in self.id_map[name][scenario].keys() for c in countries)):
            if not len(countries):
                pid = self.highest_id + 1  # Set id to the highest existing ID plus 1
                self.highest_id += 1
                self.id_map[name][scenario] = pid
                values["id"] = pid
                logger.debug(f'{name} {scenario}: {values}')
                definitions[name][scenario]["id"] = pid
                c = ws.cell(row=row_idx + 2, column=self.id_column)
                c.value = pid
                logger.info("ID " + str(pid) + " given to process " + name + "in scenario" + scenario)
            else:
                self.id_map[name][scenario] = {}
                values["id"] = {}
                definitions[name][scenario]["id"] = {}
                sheet = wb[name]
                rows = list(sheet.iter_rows())
                header = [cell.value for cell in rows[0]]
                for c in countries:
                    pid = self.highest_id + 1  # Set id to the highest existing ID plus 1
                    self.highest_id += 1
                    self.id_map[name][scenario][c] = pid
                    values["id"][c] = pid
                    logger.debug(f'{name} {scenario} {c}: {values}')
                    definitions[name][scenario]["id"][c] = pid
                    r = -1
                    for i, row in enumerate(rows[1:]):
                        flag = True
                        for key, cell in zip(header, row):
                            if key == "region":
                                if cell.value != c:
                                    flag = False
                            if key == "scenario":
                                if cell.value != scenario and (cell.value == "" and scenario == "default"):
                                    flag = False
                        if flag == True:
                            r = i
                            break
                    if r == -1:
                        raise Exception(
                            "Row for variable " + name + ", scenario " + scenario + ", country " + c + " not found")
                    cell = sheet.cell(row=r + 2, column=header.index('id') + 1)
                    cell.value = pid
                    logger.info(
                        "ID " + str(pid) + " given to process " + name + "in scenario " + scenario + "for country" + c)

    def ref_date_handling(self, values: Dict = None, definitions=None, sheet_name=None, id_flag=None,
                          countries_flag=False, wb=None,
                          **kwargs):

        if 'ref date' in values and values['ref date']:
            if isinstance(values['ref date'], datetime.datetime):
                # values['ref date'] = datetime.datetime(*xldate_as_tuple(values['ref date'], wb.datemode))
                if values['ref date'].day != 1:
                    logger.warning(f'ref date truncated to first of month for variable {values["variable"]}')
                    values['ref date'] = values['ref date'].replace(day=1)
            else:
                raise Exception(
                    f"{values['ref date']} for variable {values['variable']} is not a date - "
                    f"check spreadsheet value is a valid day of a month")

        logger.debug(f'values for {values["variable"]}: {values}')
        name = values['variable']
        scenario = values['scenario'] if values['scenario'] else "default"
        # store id's in a map to identify largest existing id
        if id_flag:
            if 'id' in values.keys() and (values["id"] or values["id"] == 0):
                pid = values['id']
                if (name not in self.id_map.keys() or scenario not in self.id_map[
                    name].keys()) and name not in wb.sheetnames:
                    # raises exception if the ID already exists
                    if (any(pid in d.values() for d in self.id_map.values())):
                        raise Exception("Duplicate ID variable " + name)
                    else:
                        self.id_map[name][scenario] = pid
                        if pid > self.highest_id:
                            self.highest_id = pid

        if scenario in definitions[name].keys():
            logger.error(
                f"Duplicate entry for parameter "
                f"with name <{values['variable']}> and <{scenario}> scenario in sheet {sheet_name}")
            raise ValueError(
                f"Duplicate entry for parameter "
                f"with name <{values['variable']}> and <{scenario}> scenario in sheet {sheet_name}")
        else:
            # if the countries flag is not on (argument passed in, currently defaults to on) or there is no sheet by this parameter name just read from params
            if not countries_flag or name not in wb.sheetnames:
                definitions[name][scenario] = values
            else:
                keys = list(values.keys())
                country_values = {}
                set_values = ["variable", "scenario", "type", "param", "unit"]
                for s in set_values:
                    keys.remove(s)
                    country_values[s] = values[s]
                for k in keys:
                    country_values[k] = {}
                rows = list(wb[name].iter_rows())
                header = [cell.value for cell in rows[0]]
                for i, row in enumerate(rows[1:]):
                    temp_values = {}
                    for key, cell in zip(header, row):
                        temp_values[key] = cell.value  # reads values from the variable's sheet
                    temp_scenario = temp_values['scenario'] if temp_values['scenario'] else "default"
                    if temp_scenario == scenario:
                        for k in keys:
                            if k in header and temp_values[k] is not None:
                                country_values[k][temp_values["region"]] = temp_values[k]
                            else:
                                country_values[k][temp_values["region"]] = values[k]
                refdates=set(country_values['ref date'].values())
                assert len(refdates) == 1
                country_values['ref date']=refdates.pop()
                definitions[name][scenario] = country_values

    def table_visitor(self, wb: Workbook = None, sheet_names: List[str] = None, visitor_function: Callable = None,
                      definitions=None, id_flag=False, countries=[], country_vars=[]):
        """
        stub for id management

        :param definitions:
        :param wb:
        :type wb:
        :param sheet_names:
        :type sheet_names:
        :param visitor_function:
        :type visitor_function:
        :return:
        :rtype:
        """
        if not sheet_names:
            sheet_names = wb.sheetnames
        for _sheet_name in sheet_names:
            if _sheet_name == 'metadata':
                continue
            sheet = wb[_sheet_name]
            rows = list(sheet.iter_rows())
            header = [cell.value for cell in rows[0]]
            if header[0] != 'variable':
                continue
            if id_flag:
                # get the id column number
                self.id_column = header.index('id') + 1
            for i, row in enumerate(rows[1:]):
                values = {}
                for key, cell in zip(header, row):
                    values[key] = cell.value
                if not values['variable']:
                    logger.debug(f'ignoring row {i}: {row}')
                    continue

                cf = False
                if values['variable'] in country_vars:
                    cf = True

                visitor_function(ws=sheet, values=values, definitions=definitions,
                                 row_idx=i, sheet_name=_sheet_name, id_flag=id_flag, row=row,
                                 header=header, wb=wb, countries=countries, countries_flag=cf)
        return definitions

    def load_definitions(self, sheet_name, filename: str = None, id_flag=False, countries=[], country_vars=[]):
        """
        @todo - document that this not only loads definitions, but also writes the data file, if 'id' flag is True
        :param sheet_name:
        :param filename:
        :param id_flag:
        :return:
        """
        import openpyxl
        wb = openpyxl.load_workbook(filename, data_only=True)

        definitions = defaultdict(lambda: defaultdict(dict))
        _sheet_names = [sheet_name] if sheet_name else wb.sheetnames
        version = 1

        try:
            sheet = wb['metadata']
            rows = list(sheet.iter_rows())
            for row in rows:
                if row[0].value == 'version':
                    version = row[1].value
            self.version = version
        except:
            logger.info(f'could not find a sheet with name "metadata" in workbook. defaulting to v2')

        table_visitor_partial = partial(self.table_visitor, wb=wb, sheet_names=_sheet_names,
                                        definitions=definitions, id_flag=id_flag, countries=countries,
                                        country_vars=country_vars)

        table_visitor_partial(visitor_function=self.ref_date_handling)
        if id_flag:
            table_visitor_partial(visitor_function=self.add_ids)
            wb.save(filename)

        cs = []
        for name in definitions.keys():
            for scenario in definitions[name].keys():
                for parameter in definitions[name][scenario].keys():
                    if isinstance(definitions[name][scenario][parameter], dict):
                        cs.append(list(definitions[name][scenario][parameter].keys()))
                        break
        countryset = set(tuple(i) for i in cs)
        if len(countryset) != 0 and len(countries) != 0:
            assert tuple(countries) in countryset
        assert len(countryset) <= 1  # asserts all variables that have country data have the same countries

        res = []
        for var_set in definitions.values():
            for scenario_var in var_set.values():
                # print(scenario_var)
                res.append(scenario_var)
        return res
        # return [definitions_ .values()]
        # return definitions


class XLWingsTableHandler(TableHandler):
    def load_definitions(self, sheet_name, filename=None, id_flag=False):
        import xlwings as xw
        definitions = []
        wb = xw.Book(fullname=filename)
        _sheet_names = [sheet_name] if sheet_name else wb.sheets
        for _sheet_name in _sheet_names:
            sheet = wb.sheets[_sheet_name]
            range = sheet.range('A1').expand()
            rows = range.rows
            header = [cell.value for cell in rows[0]]

            # check if this sheet contains parameters or if it documentation
            if header[0] != 'variable':
                continue

            total_rows = OpenpyxlTableHandler.get_sheet_range_bounds(filename, _sheet_name)
            range = sheet.range((1, 1), (total_rows, len(header)))
            rows = range.rows
            for row in rows[1:]:
                values = {}
                for key, cell in zip(header, row):
                    values[key] = cell.value
                definitions.append(values)
        return definitions


class TableParameterLoader(object):
    definition_version: int
    """Utility to populate ParameterRepository from spreadsheets.

        The structure of the spreadsheets is:

        | variable | ... |
        |----------|-----|
        |   ...    | ... |

        If the first row in a spreadsheet does not contain they keyword 'variable' the sheet is ignored.

       """

    def __init__(self, filename, table_handler='openpyxl', version=2, **kwargs):
        self.filename = filename
        self.definition_version = 2  # default - will be overwritten by handler

        logger.info(f'Using {table_handler} excel handler')
        table_handler_instance = None
        if table_handler == 'csv':
            table_handler_instance = CSVHandler(version)
        if table_handler == 'pandas':
            table_handler_instance = PandasCSVHandler(version)
        if table_handler == 'openpyxl':
            table_handler_instance = OpenpyxlTableHandler()
        if table_handler == 'xlsx2csv':
            table_handler_instance = Xlsx2CsvHandler()
        if table_handler == 'xlwings':
            table_handler_instance = XLWingsTableHandler()
        self.table_handler: TableHandler = table_handler_instance

    def load_parameter_definitions(self, sheet_name: str = None, id_flag=False, **kwargs):
        """
        Load variable text from rows in excel file.
        If no spreadsheet arg is given, all spreadsheets are loaded.
        The first cell in the first row in a spreadsheet must contain the keyword 'variable' or the sheet is ignored.

        Any cells used as titles (with no associated value) are also added to the returned dictionary. However, the
        values associated with each header will be None. For example, given the speadsheet:

        | variable | A | B |
        |----------|---|---|
        | Title    |   |   |
        | Entry    | 1 | 2 |

        The following list of definitions would be returned:

        [ { variable: 'Title', A: None, B: None }
        , { variable: 'Entry', A: 1   , B: 2    }
        ]

        :param sheet_name:
        :return: list of dicts with {header col name : cell value} pairs
        """
        definitions = self.table_handler.load_definitions(sheet_name, filename=self.filename, id_flag=id_flag,
                                                          **kwargs)
        self.definition_version = self.table_handler.version
        return definitions

    def load_into_repo(self, repository: ParameterRepository = None, sheet_name: str = None, id_flag=False,
                       **kwargs):
        """
        Create a Repo from an excel file.
        :param repository: the repository to load into
        :param sheet_name:
        :return:
        """
        repository.add_all(
            self.load_parameters(sheet_name, id_flag=id_flag, **kwargs))

    def load_parameters(self, sheet_name, id_flag=False, **kwargs):

        parameter_definitions = self.load_parameter_definitions(sheet_name=sheet_name, id_flag=id_flag,
                                                                **kwargs)
        params = []

        param_name_map = param_name_maps[int(self.definition_version)]
        for _def in parameter_definitions:
            # substitute names from the headers with the kwargs names in the Parameter and Distributions classes
            # e.g. 'variable' -> 'name', 'module' -> 'module_name', etc
            parameter_kwargs_def = {}
            for k, v in _def.items():
                if k in param_name_map:
                    if param_name_map[k]:
                        parameter_kwargs_def[param_name_map[k]] = v
                    else:
                        parameter_kwargs_def[k] = v
                elif 'countries' in kwargs and k in kwargs['countries']:
                    parameter_kwargs_def[k] = {}
                    for l, w in _def[k].items():
                        if l in param_name_map:
                            if param_name_map[l]:
                                parameter_kwargs_def[k][param_name_map[l]] = w
                            else:
                                parameter_kwargs_def[k][l] = w
            name_ = parameter_kwargs_def['name']
            del parameter_kwargs_def['name']
            p = Parameter(name_, version=self.definition_version, **parameter_kwargs_def)
            params.append(p)
        return params<|MERGE_RESOLUTION|>--- conflicted
+++ resolved
@@ -339,19 +339,12 @@
         else:
             dtype = 'float64'
 
-<<<<<<< HEAD
         # date_range = pd.date_range(start_date, end_date, freq='MS')
-        iterables = [self.times, range(self.size), countries]
-        index_names = ['country', 'time', 'samples']
-        country_multi_index = pd.MultiIndex.from_product(iterables, names=index_names)
-=======
->>>>>>> 4883ef73
         # series = pd.Series((np.arange(len(date_range) * self.size * len(countries))).ravel(),
         #                     index=country_multi_index, dtype=dtype)
         if with_countries:
-            date_range = pd.date_range(start_date, end_date, freq='MS')
-            iterables = [kwargs['countries'], self.times, range(self.size)]
-            index_names = ['country', 'time', 'samples']
+            iterables = [self.times, range(self.size),kwargs['countries']]
+            index_names = ['time', 'samples','country']
             country_multi_index = pd.MultiIndex.from_product(iterables, names=index_names)
 
             if not self.sample_mean_value:
