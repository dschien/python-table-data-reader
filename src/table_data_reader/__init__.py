__version__ = '1.0.0'

import csv
import datetime
import importlib

from abc import abstractmethod
from collections import defaultdict
from typing import Dict, List, Set

import numpy as np
import pandas as pd
from dateutil import relativedelta as rdelta

import logging
from functools import partial

import calendar

from openpyxl import Workbook
from scipy.interpolate import interp1d
import json
from typing import Callable

__author__ = 'schien'

# import pkg_resources  # part of setuptools
# version = pkg_resources.require("excel-modelling-helper")[0].version

param_name_map_v1 = {'variable': 'name', 'scenario': 'source_scenarios_string', 'module': 'module_name',
                     'distribution': 'distribution_name', 'param 1': 'param_a', 'param 2': 'param_b',
                     'param 3': 'param_c',
                     'unit': '', 'CAGR': 'cagr', 'ref date': 'ref_date', 'label': '', 'tags': '', 'comment': '',
                     'source': ''}

param_name_map_v2 = {'CAGR': 'cagr',
                     'comment': '',
                     'label': '',
                     'mean growth': 'growth_factor',
                     'param': '',
                     'ref date': 'ref_date',
                     'ref value': '',
                     'scenario': 'source_scenarios_string',
                     'source': '',
                     'tags': '',
                     'type': '',
                     'unit': '',
                     'variability growth': 'ef_growth_factor',
                     'initial_value_proportional_variation': '',
                     'variable': 'name'}

param_name_maps = {1: param_name_map_v1, 2: param_name_map_v2}

# logger.basicConfig(level=logger.DEBUG)
logger = logging.getLogger(__name__)


class DistributionFunctionGenerator(object):
    module: str
    distribution: str
    param_a: str
    param_b: str
    param_c: str

    def __init__(self, module_name=None, distribution_name=None, param_a: float = None,
                 param_b: float = None, param_c: float = None, size=None, **kwargs):
        """
        Instantiate a new object.

        :param module_name:
        :param distribution_name:
        :param param_a:
        :param param_b:
        :param param_c:
        :param size:
        :param kwargs: can contain key "sample_mean_value" with bool value
        """
        self.kwargs = kwargs
        self.size = size
        self.module_name = module_name
        self.distribution_name = distribution_name
        self.sample_mean_value = kwargs.get('sample_mean_value', False)
        # prepare function arguments
        if distribution_name == 'choice':
            if type(param_a) == str:
                tokens = param_a.split(',')
                params = [float(token.strip()) for token in tokens]
                self.random_function_params = [np.array(params, dtype=np.float)]
            else:
                self.random_function_params = [np.array([i for i in [param_a, param_b, param_c] if i], dtype=np.float)]

            logger.debug(f'setting function params for choice distribution {self.random_function_params}')
        else:
            self.random_function_params = [i for i in [param_a, param_b, param_c] if i not in [None, ""]]

    def get_mean(self, distribution_function):
        """Get the mean value for a distribution.
        If the distribution function is [normal, uniform,choice,triangular] the analytic value is being calculted.
        Else, the distribution is instantiated and then the mean is being calculated.

        :param distribution_function:
        :return: the mean as a scalar
        """
        name = self.distribution_name
        params = self.random_function_params
        if name == 'normal':
            return params[0]
        if name == 'uniform':
            return (params[0] + params[1]) / 2.
        if name == 'choice':
            return params[0].mean()
        if name == 'triangular':
            return (params[0] + params[1] + params[2]) / 3.
        return distribution_function().mean()

    def generate_values(self, *args, **kwargs):
        """
        Generate a sample of values by sampling from a distribution. The size of the sample can be overriden with the 'size' kwarg.

        If `self.sample_mean_value == True` the sample will contain "size" times the mean value.

        :param args:
        :param kwargs:
        :return: sample as vector of given size
        """
        sample_size = kwargs.get('size', self.size)

        f = self.instantiate_distribution_function(self.module_name, self.distribution_name)
        distribution_function = partial(f, *self.random_function_params, size=sample_size)

        if self.sample_mean_value:
            sample = np.full(sample_size, self.get_mean(distribution_function))
        else:
            sample = distribution_function()

        return sample

    @staticmethod
    def instantiate_distribution_function(module_name, distribution_name):
        module = importlib.import_module(module_name)
        func = getattr(module, distribution_name)
        return func


class Parameter(object):
    """
    A single parameter
    """
    version: int

    name: str
    unit: str
    comment: str
    source: str
    scenario: str

    processes: Dict[str, List]

    "optional comma-separated list of tags"
    tags: str

    def __init__(self, name, tags=None, source_scenarios_string: str = None, unit: str = None,
                 comment: str = None, source: str = None, version=None,
                 **kwargs):
        # The source definition of scenarios. A comma-separated list
        self.version = version
        self.source = source
        self.comment = comment

        self.unit = unit
        self.source_scenarios_string = source_scenarios_string
        self.tags = tags
        self.name = name

        self.scenario = None
        self.cache = None

        # track the usages of this parameter per process as a list of process-specific variable names that are backed by this parameter
        self.processes = defaultdict(list)

        self.kwargs = kwargs

    def __call__(self, settings=None, *args, **kwargs):
        """
        Samples from a parameter. Values are cached and returns the same value every time called.

        @todo confusing interface that accepts 'settings' and kwargs  at the same time.
        worse- 'use_time_series' must be present in the settings dict

        :param args:
        :param kwargs:
        :return:
        """
        if self.cache is None:
            kwargs['name'] = self.name
            kwargs['unit'] = self.unit
            kwargs['tags'] = self.tags
            kwargs['scenario'] = self.scenario

            if not settings:
                settings = {}

            common_args = {'size': settings.get('sample_size', 1),
                           'sample_mean_value': settings.get('sample_mean_value', False),
                           'with_pint_units': settings.get('with_pint_units', False)
                           }
            common_args.update(**self.kwargs)
            print("common args are")
            print(common_args)
            if settings.get('use_time_series', False):
                if self.version == 2:
                    generator = GrowthTimeSeriesGenerator(**common_args, times=settings['times'])
                else:
                    generator = ConstantUncertaintyExponentialGrowthTimeSeriesGenerator(**common_args,
                                                                                        times=settings['times'])
            else:
                generator = DistributionFunctionGenerator(**common_args)

            self.cache = generator.generate_values(*args, **kwargs)
        return self.cache

    def add_usage(self, process_name, variable_name):
        # add the name of a variable of a process model that is backed by this parameter
        self.processes[process_name].append(variable_name)


class GrowthTimeSeriesGenerator(DistributionFunctionGenerator):
    ref_date: str
    # of the mean values
    # the type of growth ['exp']
    # growth_function_type: str
    # of the error function
    variance: str
    # error function growth rate
    ef_growth_factor: str

    def __init__(self, times=None, size=None, index_names=None, ref_date=None, with_pint_units=False, *args, **kwargs):
        super().__init__(*args, **kwargs)

        self.ref_date = ref_date if ref_date else None
        self.with_pint_units = with_pint_units
        if self.with_pint_units:
            import pint
        self.times = times
        self.size = size
        iterables = [times, range(0, size)]
        self._multi_index = pd.MultiIndex.from_product(iterables, names=index_names)
        assert type(times.freq) == pd.tseries.offsets.MonthBegin, 'Time index must have monthly frequency'

    def generate_values(self, *args, **kwargs):
        """
        Instantiate a random variable and apply annual growth factors.

        :return:
        """
        print("sel.kwargs are")
        print(self.kwargs)
        assert 'ref value' in self.kwargs
        print(self.kwargs)
        # 1. Generate $\mu$
        start_date = self.times[0].to_pydatetime()
        end_date = self.times[-1].to_pydatetime()
        ref_date = self.ref_date
        if not ref_date:
            raise Exception(f"Ref date not set for variable {kwargs['name']}")

        mu = self.generate_mu(end_date, ref_date, start_date)
        mu2 = self.generate_mu(end_date, ref_date, start_date)
        # 3. Generate $\sigma$
        # Prepare array with growth values $\sigma$
        if self.sample_mean_value:
            sigma = np.zeros((len(self.times), self.size))
            sigma2 = np.zeros((len(self.times), self.size))
        else:

            if self.kwargs['type'] == 'interp':

                def get_date(record):
                    return datetime.datetime.strptime(record[0], "%Y-%m-%d")

                ref_value_ = sorted(json.loads(self.kwargs['ref value'].strip()).items(), key=get_date)
                intial_value = ref_value_[0][1]
            else:
                intial_value = float(self.kwargs['ref value'])

            variability_ = intial_value * self.kwargs['initial_value_proportional_variation']
            logger.debug(f'sampling random distribution with parameters -{variability_}, 0, {variability_}')
            sigma = np.random.triangular(-1 * variability_, 0, variability_, (len(self.times), self.size))
            sigma2 = np.random.triangular(-1 * variability_, 0, variability_, (len(self.times), self.size))
        # logger.debug(ref_date.strftime("%b %d %Y"))

        # 4. Prepare growth array for $\alpha_{sigma}$
        alpha_sigma = growth_coefficients(start_date,
                                          end_date,
                                          ref_date,
                                          self.kwargs['ef_growth_factor'], 1)
        alpha_sigma2= growth_coefficients(start_date,
                                          end_date,
                                          ref_date,
                                          self.kwargs['ef_growth_factor'], 1)
        # 5. Prepare DataFrame
        iterables = [self.times, range(self.size)]
        index_names = ['time', 'samples']
        _multi_index = pd.MultiIndex.from_product(iterables, names=index_names)

        # logger.debug(start_date)
        # logger.debug(end_date)
        from dateutil import relativedelta
        r = relativedelta.relativedelta(end_date, start_date)
        months = r.years * 12 + r.months + 1
        name = kwargs['name']
        # Apply growth to $\sigma$ and add $\sigma$ to $\mu$
        # logger.debug(sigma.size)
        # logger.debug(alpha_sigma.shape)
        # logger.debug(months)
        if self.with_pint_units:
            unit_ = kwargs["unit"]
            if not unit_:
                unit_ = 'dimensionless'
            dtype = f'pint[{unit_}]'
        else:
            dtype = 'float64'

        date_range = pd.date_range(start_date, end_date, freq='MS')
        countries = ['UK', 'FR']
        iterables = [countries, self.times, range(self.size)]
        index_names = ['country', 'time', 'samples']
        country_multi_index = pd.MultiIndex.from_product(iterables, names=index_names)
        series2 = pd.Series((np.arange(len(date_range)* self.size * len(countries))).ravel(), index=country_multi_index,  dtype=dtype)

        series = pd.Series(((sigma * alpha_sigma) + mu.reshape(months, 1)).ravel(), index=_multi_index,
                           dtype=dtype)
        # test if df has sub-zero values
        df_sigma__dropna = series.where(series < 0).dropna()

        if self.with_pint_units:
            _values = df_sigma__dropna.pint.m
        else:
            _values = df_sigma__dropna

        if not _values.empty:
            logger.warning(f"Negative values for parameter {name} from {df_sigma__dropna.index[0][0]}")

        return series2

    def generate_mu(self, end_date, ref_date, start_date):

        if self.kwargs['type'] == 'exp':
            mu_bar = np.full(len(self.times), float(self.kwargs['ref value']))
            # 2. Apply Growth to Mean Values $\alpha_{mu}$
            alpha_mu = growth_coefficients(start_date,
                                           end_date,
                                           ref_date,
                                           self.kwargs['growth_factor'], 1)
            mu = mu_bar * alpha_mu.ravel()
            mu = mu.reshape(len(self.times), 1)
            return mu
        if self.kwargs['type'] == 'interp':
            def toTimestamp(d):
                return calendar.timegm(d.timetuple())

            def interpolate(growth_config: Dict[str, float], date_range, kind='linear'):
                arr1 = np.array([toTimestamp(datetime.datetime.strptime(date_val, '%Y-%m-%d')) for date_val in
                                 growth_config.keys()])
                arr2 = np.array([val for val in growth_config.values()])

                f = interp1d(arr1, arr2, kind=kind, fill_value='extrapolate')
                return f([toTimestamp(date_val) for date_val in date_range])

            ref_value_ = json.loads(self.kwargs['ref value'].strip())
            return interpolate(ref_value_, self.times, self.kwargs['param'])


class ConstantUncertaintyExponentialGrowthTimeSeriesGenerator(DistributionFunctionGenerator):
    cagr: str
    ref_date: str

    def __init__(self, cagr=None, times=None, size=None, index_names=None, ref_date=None, with_pint_units=False, *args,
                 **kwargs):
        super().__init__(*args, **kwargs)
        self.cagr = cagr if cagr else 0

        self.ref_date = ref_date if ref_date else None
        self.with_pint_units = with_pint_units
        if self.with_pint_units:
            import pint
        self.times = times
        self.size = size
        iterables = [times, range(0, size)]
        self._multi_index = pd.MultiIndex.from_product(iterables, names=index_names)
        assert type(times.freq) == pd.tseries.offsets.MonthBegin, 'Time index must have monthly frequency'

    def generate_values(self, *args, **kwargs):
        """
        Instantiate a random variable and apply annual growth factors.

        :return:
        """
        values = super().generate_values(*args, **kwargs, size=(len(self.times) * self.size,))
        alpha = self.cagr

        # @todo - fill to cover the entire time: define rules for filling first
        ref_date = self.ref_date if self.ref_date else self.times[0].to_pydatetime()
        # assert ref_date >= self.times[0].to_pydatetime(), 'Ref date must be within variable time span.'
        # assert ref_date <= self.times[-1].to_pydatetime(), 'Ref date must be within variable time span.'

        start_date = self.times[0].to_pydatetime()
        end_date = self.times[-1].to_pydatetime()

        a = growth_coefficients(start_date, end_date, ref_date, alpha, self.size)

        x = a.ravel()
        values = np.multiply(values, x)

        # df = pd.DataFrame(values)
        # df.columns = [kwargs['name']]
        # df.set_index(self._multi_index, inplace=True)
        # # @todo this is a hack to return a series with index as I don't know how to set an index and rename a series
        # data_series = df.iloc[:, 0]
        # data_series._metadata = kwargs
        # data_series.index.rename(['time', 'samples'], inplace=True)
        #
        if self.with_pint_units:
            if not kwargs["unit"]:
                dtype = 'pint[dimensionless]'
            else:
                dtype = f'pint[{kwargs["unit"]}]'
        else:
            dtype = 'float64'

        series = pd.Series(values, index=self._multi_index, dtype=dtype)
        return series


def growth_coefficients(start_date, end_date, ref_date, alpha, samples):
    """
    Build a matrix of growth factors according to the CAGR formula  y'=y0 (1+a)^(t'-t0).

    a growth rate alpha
    t0 start date
    t' end date
    y' output
    y0 start value

    """

    start_offset = 0
    if ref_date < start_date:
        offset_delta = rdelta.relativedelta(start_date, ref_date)
        start_offset = offset_delta.months + 12 * offset_delta.years
        start_date = ref_date

    end_offset = 0
    if ref_date > end_date:
        offset_delta = rdelta.relativedelta(ref_date, end_date)
        end_offset = offset_delta.months + 12 * offset_delta.years
        end_date = ref_date

    delta_ar = rdelta.relativedelta(ref_date, start_date)
    ar = delta_ar.months + 12 * delta_ar.years
    delta_br = rdelta.relativedelta(end_date, ref_date)
    br = delta_br.months + 12 * delta_br.years

    # we place the ref point on the lower interval (delta_ar + 1) but let it start from 0
    # in turn we let the upper interval start from 1
    g = np.fromfunction(lambda i, j: np.power(1 - alpha, np.abs(i) / 12), (ar + 1, samples), dtype=float)
    h = np.fromfunction(lambda i, j: np.power(1 + alpha, np.abs(i + 1) / 12), (br, samples), dtype=float)
    g = np.flipud(g)

    # now join the two arrays
    a = np.vstack((g, h))

    if start_offset > 0:
        a = a[start_offset:]
    if end_offset > 0:
        a = a[:-end_offset]

    return a


class ParameterScenarioSet(object):
    """
    The set of all version of a parameter for all the scenarios.
    """
    default_scenario = 'default'

    "the name of the parameters in this set"
    parameter_name: str
    scenarios: Dict[str, Parameter]

    def __init__(self):
        self.scenarios = {}

    def add_scenario(self, parameter: 'Parameter', scenario_name: str = default_scenario):
        """
        Add a scenario for this parameter.

        :param scenario_name:
        :param parameter:
        :return:
        """
        self.scenarios[scenario_name] = parameter

    def __getitem__(self, item):
        return self.scenarios.__getitem__(item)

    def __setitem__(self, key, value):
        return self.scenarios.__setitem__(key, value)


class ParameterRepository(object):
    """
    Contains all known parameter definitions (so that it is not necessary to re-read the excel file for repeat param accesses).
    The param definitions are independent from the sampling (the Param.__call__ method). Repeat access to __call__ will
    create new samples.

    Internally, parameters are organised together with all the scenario variants in a single ParameterScenarioSet.

    """
    parameter_sets: Dict[str, ParameterScenarioSet]
    tags: Dict[str, Dict[str, Set[Parameter]]]

    def __init__(self):
        self.parameter_sets = defaultdict(ParameterScenarioSet)
        self.tags = defaultdict(lambda: defaultdict(set))

    def add_all(self, parameters: List[Parameter]):
        for p in parameters:
            self.add_parameter(p)

    def clear_cache(self):
        for p_sets in self.parameter_sets.values():
            for param_name, param in p_sets.scenarios.items():
                param.cache = None

    def add_parameter(self, parameter: Parameter):
        """
        A parameter can have several scenarios. They are specified as a comma-separated list in a string.
        :param parameter:
        :return:
        """

        # try reading the scenarios from the function arg or from the parameter attribute
        scenario_string = parameter.source_scenarios_string
        if scenario_string:
            _scenarios = [i.strip() for i in scenario_string.split(',')]
            self.fill_missing_attributes_from_default_parameter(parameter)

        else:
            _scenarios = [ParameterScenarioSet.default_scenario]

        for scenario in _scenarios:
            parameter.scenario = scenario
            self.parameter_sets[parameter.name][scenario] = parameter

        # record all tags for this parameter
        if parameter.tags:
            _tags = [i.strip() for i in parameter.tags.split(',')]
            for tag in _tags:
                self.tags[tag][parameter.name].add(parameter)

    def fill_missing_attributes_from_default_parameter(self, param):
        """
        Empty fields in Parameter definitions in scenarios are populated with default values.

        E.g. in the example below, the source for the Power_TV variable in the 8K scenario would also be EnergyStar.

        +----------+----------+-----+--------+------------+
        | name     | scenario | val | tags   | source     |
        +----------+----------+-----+--------+------------+
        | Power_TV |          | 60  | UD, TV | EnergyStar |
        | Power_TV | 8K       | 85  | new_tag|            |
        +----------+----------+-----+--------+------------+

        **Note** tags must not differ. In the example above, the 8K scenario variable the tags value would be overwritten
        with the default value.

        :param param:
        :return:

        """
        if not self.exists(param.name) or ParameterScenarioSet.default_scenario not in self.parameter_sets[
            param.name].scenarios.keys():
            logger.warning(
                f'No default value for param {param.name} found.')
            return
        default = self.parameter_sets[param.name][ParameterScenarioSet.default_scenario]
        for att_name, att_value in default.__dict__.items():
            if att_name in ['unit', 'label', 'comment', 'source', 'tags']:

                if att_name == 'tags' and default.tags != param.tags:
                    logger.warning(
                        f'For param {param.name} for scenarios {param.source_scenarios_string}, '
                        f'tags is different from default parameter tags. Overwriting with default values.')
                    setattr(param, att_name, att_value)

                if not getattr(param, att_name):
                    logger.debug(
                        f'For param {param.name} for scenarios {param.source_scenarios_string}, '
                        f'populating attribute {att_name} with value {att_value} from default parameter.')

                    setattr(param, att_name, att_value)

    def __getitem__(self, item) -> Parameter:
        """
        Return the default scenario parameter for a given variable name
        :param item: the name of the variable
        :return:
        """
        return self.get_parameter(item, scenario_name=ParameterScenarioSet.default_scenario)

    def get_parameter(self, param_name, scenario_name=ParameterScenarioSet.default_scenario) -> Parameter:
        if self.exists(param_name, scenario=scenario_name):
            return self.parameter_sets[param_name][scenario_name]

        try:
            return self.parameter_sets[param_name][ParameterScenarioSet.default_scenario]
        except KeyError:
            raise KeyError(f"{param_name} not found")

    def find_by_tag(self, tag) -> Dict[str, Set[Parameter]]:
        """
        Get all registered dicts that are registered for a tag

        :param tag: str - single tag

        :return: a dict of {param name: set[Parameter]} that contains all ParameterScenarioSets for all parameter names with a given tag

        """
        return self.tags[tag]

    def exists(self, param, scenario=None) -> bool:
        # if scenario is not None:
        #     return
        present = param in self.parameter_sets.keys()
        if not present:
            return False
        scenario = scenario if scenario else ParameterScenarioSet.default_scenario

        return scenario in self.parameter_sets[param].scenarios.keys()

    def list_scenarios(self, param):
        if param in self.parameter_sets.keys():
            return self.parameter_sets[param].scenarios.keys()


class TableHandler(object):
    version: int

    def __init__(self, version=2):
        self.version = version

    @abstractmethod
    def load_definitions(self, sheet_name, filename=None, id_flag=False):
        raise NotImplementedError()


class Xlsx2CsvHandler(TableHandler):
    def load_definitions(self, sheet_name, filename=None, id_flag=False):
        from xlsx2csv import Xlsx2csv
        data = Xlsx2csv(filename, inmemory=True).convert(None, sheetid=0)

        definitions = []

        _sheet_names = [sheet_name] if sheet_name else [data.keys()]

        for _sheet_name in _sheet_names:
            sheet = data[_sheet_name]

            header = sheet.header
            if header[0] != 'variable':
                continue

            for row in sheet.rows:
                values = {}
                for key, cell in zip(header, row):
                    values[key] = cell
                definitions.append(values)
        return definitions


class DictReaderStrip(csv.DictReader):
    @property
    def fieldnames(self):
        if self._fieldnames is None:
            # Initialize self._fieldnames
            # Note: DictReader is an old-style class, so can't use super()
            csv.DictReader.fieldnames.fget(self)
            if self._fieldnames is not None:
                self._fieldnames = [name.strip() for name in self._fieldnames]
        return self._fieldnames


class CSVHandler(TableHandler):
    def load_definitions(self, sheet_name, filename=None, id_flag=False):
        reader = DictReaderStrip(open(filename), delimiter=',')

        definitions = []

        _definition_tracking = defaultdict(dict)

        for i, row in enumerate(reader):

            values = {k: v.strip() for k, v in row.items()}

            if not values['variable']:
                logger.debug(f'ignoring row {i}: {row}')
                continue
            for key in ['ref value', 'initial_value_proportional_variation', 'mean growth', 'variability growth']:
                try:
                    new_val = float(values[key])
                    values[key] = new_val
                except:
                    if values['type'] == 'interp':
                        continue
                    else:
                        raise Exception(
                            f'Could not convert value <{values[key]}> for key {key} to number in row {i} for variable {values["variable"]}')

            if 'ref date' in values and values['ref date']:
                if isinstance(values['ref date'], str):
                    values['ref date'] = datetime.datetime.strptime(values['ref date'], '%d/%m/%Y')
                    if values['ref date'].day != 1:
                        logger.warning(
                            f'ref date truncated to first of month for variable {values["variable"]}')
                        values['ref date'] = values['ref date'].replace(day=1)
                else:
                    raise Exception(
                        f"{values['ref date']} for variable {values['variable']} is not a date - "
                        f"check spreadsheet value is a valid day of a month")
            logger.debug(f'values for {values["variable"]}: {values}')
            definitions.append(values)
            scenario = values['scenario'] if values['scenario'] else "n/a"

            if scenario in _definition_tracking[values['variable']]:

                logger.error(
                    f"Duplicate entry for parameter "
                    f"with name <{values['variable']}> and <{scenario}> scenario in file")
                raise ValueError(
                    f"Duplicate entry for parameter "
                    f"with name <{values['variable']}> and <{scenario}> scenario in file")

            else:
                _definition_tracking[values['variable']][scenario] = 1
        return definitions


class PandasCSVHandler(TableHandler):

    def strip(self, text):
        try:
            return text.strip()
        except AttributeError:
            return text

    def load_definitions(self, sheet_name, filename=None, id_flag=False):
        self.version = 2

        import pandas as pd
        df = pd.read_csv(filename, usecols=range(15), index_col=False, parse_dates=['ref date'],
                         dtype={'initial_value_proportional_variation': 'float64'},
                         dayfirst=True,
                         # date_parser=l0ambda x: pd.datetime.strptime(x, '%d-%m-%Y')
                         )
        df = df.dropna(subset=['variable', 'ref value'])
        df.fillna("", inplace=True)

        return df.to_dict(orient='records')


class OpenpyxlTableHandler(TableHandler):
    version: int

    def __init__(self, version=2):
        super().__init__(version=version)
        self.highest_id = -1
        self.id_map = defaultdict(lambda: defaultdict(dict))
        self.id_column = None

    @staticmethod
    def get_sheet_range_bounds(filename, sheet_name):
        import openpyxl
        wb = openpyxl.load_workbook(filename)
        sheet = wb[sheet_name]
        rows = list(sheet.iter_rows())
        return len(rows)

    def add_ids(self, ws=None, values=None, definitions=None, row_idx=None, id_flag=False,
                sheet_name=None, **kwargs):
        """
        using the id map, assign ids to those variables that have not got an id yet
        :return:
        :rtype:
        """
        name = values["variable"]
        scenario = values['scenario'] if values['scenario'] else "default"
        if name not in self.id_map.keys() or scenario not in self.id_map[name].keys():
            # If this is the first process and it has no ID, set it to 0
            pid = self.highest_id + 1  # else set it to the highest existing ID plus 1
            self.highest_id += 1
            self.id_map[name][scenario] = pid
            values["id"] = pid
            logger.debug(f'{name} {scenario}: {values}')
            definitions[name][scenario]["id"] = pid
            c = ws.cell(row=row_idx + 2, column=self.id_column)
            c.value = pid
            logger.info("ID " + str(pid) + " given to process " + values['variable'])

    def ref_date_handling(self, values: Dict = None, definitions=None, sheet_name=None, id_flag=None,
                          **kwargs):

        if 'ref date' in values and values['ref date']:
            if isinstance(values['ref date'], datetime.datetime):
                # values['ref date'] = datetime.datetime(*xldate_as_tuple(values['ref date'], wb.datemode))
                if values['ref date'].day != 1:
                    logger.warning(f'ref date truncated to first of month for variable {values["variable"]}')
                    values['ref date'] = values['ref date'].replace(day=1)
            else:
                raise Exception(
                    f"{values['ref date']} for variable {values['variable']} is not a date - "
                    f"check spreadsheet value is a valid day of a month")

        logger.debug(f'values for {values["variable"]}: {values}')
        name = values['variable']
        scenario = values['scenario'] if values['scenario'] else "default"
        # store id's in a map to identify largest existing id
        if id_flag:
            if 'id' in values.keys() and (values["id"] or values["id"] == 0):
                pid = values['id']
                if name not in self.id_map.keys() or scenario not in self.id_map[name].keys():
                    # raises exception if the ID already exists
                    if (any(pid in d.values() for d in self.id_map.values())):
                        raise Exception("Duplicate ID variable " + name)
                    else:
                        self.id_map[name][scenario] = pid
                        if pid > self.highest_id:
                            self.highest_id = pid
        if scenario in definitions[name].keys():
            logger.error(
                f"Duplicate entry for parameter "
                f"with name <{values['variable']}> and <{scenario}> scenario in sheet {sheet_name}")
            raise ValueError(
                f"Duplicate entry for parameter "
                f"with name <{values['variable']}> and <{scenario}> scenario in sheet {sheet_name}")
        else:
            definitions[name][scenario] = values

    def table_visitor(self, wb: Workbook = None, sheet_names: List[str] = None, visitor_function: Callable = None,
                      definitions=None, id_flag=False):
        """
        stub for id management

        :param definitions:
        :param wb:
        :type wb:
        :param sheet_names:
        :type sheet_names:
        :param visitor_function:
        :type visitor_function:
        :return:
        :rtype:
        """
        if not sheet_names:
            sheet_names = wb.sheetnames
        for _sheet_name in sheet_names:
            if _sheet_name == 'metadata':
                continue
            sheet = wb[_sheet_name]
            rows = list(sheet.iter_rows())
            header = [cell.value for cell in rows[0]]
            if header[0] != 'variable':
                continue
            if id_flag:
                # get the id column number
                self.id_column = header.index('id') + 1

            for i, row in enumerate(rows[1:]):
                values = {}
                for key, cell in zip(header, row):
                    values[key] = cell.value
                if not values['variable']:
                    logger.debug(f'ignoring row {i}: {row}')
                    continue

                visitor_function(ws=sheet, values=values, definitions=definitions,
                                 row_idx=i, sheet_name=_sheet_name, id_flag=id_flag, row=row,
                                 header=header)
        return definitions

    def load_definitions(self, sheet_name, filename: str = None, id_flag=False):
        """
        @todo - document that this not only loads definitions, but also writes the data file, if 'id' flag is True
        :param sheet_name:
        :param filename:
        :param id_flag:
        :return:
        """
        import openpyxl
        wb = openpyxl.load_workbook(filename, data_only=True)

        definitions = defaultdict(lambda: defaultdict(dict))
        _sheet_names = [sheet_name] if sheet_name else wb.sheetnames
        version = 1

        try:
            sheet = wb['metadata']
            rows = list(sheet.iter_rows())
            for row in rows:
                if row[0].value == 'version':
                    version = row[1].value
            self.version = version
        except:
            logger.info(f'could not find a sheet with name "metadata" in workbook. defaulting to v2')

        table_visitor_partial = partial(self.table_visitor, wb=wb, sheet_names=_sheet_names,
                                        definitions=definitions, id_flag=id_flag)

        table_visitor_partial(visitor_function=self.ref_date_handling)
        if id_flag:
<<<<<<< HEAD
            func = self.add_ids
            definitions = self.table_visitor(wb, _sheet_names, func, definitions, _definition_tracking, id_flag)
        wb.save(filename)
        print("definitions are")
        print(definitions)
        return definitions
=======
            table_visitor_partial(visitor_function=self.add_ids)
            wb.save(filename)

        res = []
        for var_set in definitions.values():
            for scenario_var in var_set.values():
                res.append(scenario_var)

        return res
        # return [definitions_ .values()]
        # return definitions
>>>>>>> 7b99437b


class XLWingsTableHandler(TableHandler):
    def load_definitions(self, sheet_name, filename=None, id_flag=False):
        import xlwings as xw
        definitions = []
        wb = xw.Book(fullname=filename)
        _sheet_names = [sheet_name] if sheet_name else wb.sheets
        for _sheet_name in _sheet_names:
            sheet = wb.sheets[_sheet_name]
            range = sheet.range('A1').expand()
            rows = range.rows
            header = [cell.value for cell in rows[0]]

            # check if this sheet contains parameters or if it documentation
            if header[0] != 'variable':
                continue

            total_rows = OpenpyxlTableHandler.get_sheet_range_bounds(filename, _sheet_name)
            range = sheet.range((1, 1), (total_rows, len(header)))
            rows = range.rows
            for row in rows[1:]:
                values = {}
                for key, cell in zip(header, row):
                    values[key] = cell.value
                definitions.append(values)
        return definitions


class TableParameterLoader(object):
    definition_version: int
    """Utility to populate ParameterRepository from spreadsheets.

        The structure of the spreadsheets is:

        | variable | ... |
        |----------|-----|
        |   ...    | ... |

        If the first row in a spreadsheet does not contain they keyword 'variable' the sheet is ignored.

       """

    def __init__(self, filename, table_handler='openpyxl', version=2, **kwargs):
        self.filename = filename
        self.definition_version = 2  # default - will be overwritten by handler

        logger.info(f'Using {table_handler} excel handler')
        table_handler_instance = None
        if table_handler == 'csv':
            table_handler_instance = CSVHandler(version)
        if table_handler == 'pandas':
            table_handler_instance = PandasCSVHandler(version)
        if table_handler == 'openpyxl':
            table_handler_instance = OpenpyxlTableHandler()
        if table_handler == 'xlsx2csv':
            table_handler_instance = Xlsx2CsvHandler()
        if table_handler == 'xlwings':
            table_handler_instance = XLWingsTableHandler()
        self.table_handler: TableHandler = table_handler_instance

    def load_parameter_definitions(self, sheet_name: str = None, id_flag=False):
        """
        Load variable text from rows in excel file.
        If no spreadsheet arg is given, all spreadsheets are loaded.
        The first cell in the first row in a spreadsheet must contain the keyword 'variable' or the sheet is ignored.

        Any cells used as titles (with no associated value) are also added to the returned dictionary. However, the
        values associated with each header will be None. For example, given the speadsheet:

        | variable | A | B |
        |----------|---|---|
        | Title    |   |   |
        | Entry    | 1 | 2 |

        The following list of definitions would be returned:

        [ { variable: 'Title', A: None, B: None }
        , { variable: 'Entry', A: 1   , B: 2    }
        ]

        :param sheet_name:
        :return: list of dicts with {header col name : cell value} pairs
        """
        definitions = self.table_handler.load_definitions(sheet_name, filename=self.filename, id_flag=id_flag)
        self.definition_version = self.table_handler.version
        return definitions

    def load_into_repo(self, repository: ParameterRepository = None, sheet_name: str = None, id_flag=False):
        """
        Create a Repo from an excel file.
        :param repository: the repository to load into
        :param sheet_name:
        :return:
        """
        repository.add_all(self.load_parameters(sheet_name, id_flag=id_flag))

    def load_parameters(self, sheet_name, id_flag=False):

        parameter_definitions = self.load_parameter_definitions(sheet_name=sheet_name, id_flag=id_flag)
        params = []

        param_name_map = param_name_maps[int(self.definition_version)]

        for _def in parameter_definitions:

            # substitute names from the headers with the kwargs names in the Parameter and Distributions classes
            # e.g. 'variable' -> 'name', 'module' -> 'module_name', etc
            parameter_kwargs_def = {}
            for k, v in _def.items():
                if k in param_name_map:
                    if param_name_map[k]:
                        parameter_kwargs_def[param_name_map[k]] = v
                    else:
                        parameter_kwargs_def[k] = v

            name_ = parameter_kwargs_def['name']
            del parameter_kwargs_def['name']
            print("parameter kwargs are")
            print(parameter_kwargs_def)
            p = Parameter(name_, version=self.definition_version, **parameter_kwargs_def)
            params.append(p)
        return params<|MERGE_RESOLUTION|>--- conflicted
+++ resolved
@@ -341,7 +341,7 @@
         if not _values.empty:
             logger.warning(f"Negative values for parameter {name} from {df_sigma__dropna.index[0][0]}")
 
-        return series2
+        return series
 
     def generate_mu(self, end_date, ref_date, start_date):
 
@@ -918,14 +918,6 @@
 
         table_visitor_partial(visitor_function=self.ref_date_handling)
         if id_flag:
-<<<<<<< HEAD
-            func = self.add_ids
-            definitions = self.table_visitor(wb, _sheet_names, func, definitions, _definition_tracking, id_flag)
-        wb.save(filename)
-        print("definitions are")
-        print(definitions)
-        return definitions
-=======
             table_visitor_partial(visitor_function=self.add_ids)
             wb.save(filename)
 
@@ -937,8 +929,6 @@
         return res
         # return [definitions_ .values()]
         # return definitions
->>>>>>> 7b99437b
-
 
 class XLWingsTableHandler(TableHandler):
     def load_definitions(self, sheet_name, filename=None, id_flag=False):
