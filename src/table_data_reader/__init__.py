__version__ = '1.0.0'

import csv
import datetime
import importlib

from abc import abstractmethod
from collections import defaultdict
from typing import Dict, List, Set

import numpy as np
import pandas as pd
from dateutil import relativedelta as rdelta

import logging
from functools import partial

import calendar

from openpyxl import Workbook
from scipy.interpolate import interp1d
import json
from typing import Callable

import pint

__author__ = 'schien'

# import pkg_resources  # part of setuptools
# version = pkg_resources.require("excel-modelling-helper")[0].version

param_name_map_v1 = {'variable': 'name', 'scenario': 'source_scenarios_string', 'module': 'module_name',
                     'distribution': 'distribution_name', 'param 1': 'param_a', 'param 2': 'param_b',
                     'param 3': 'param_c',
                     'unit': '', 'CAGR': 'cagr', 'ref date': 'ref_date', 'label': '', 'tags': '', 'comment': '',
                     'source': ''}

param_name_map_v2 = {'CAGR': 'cagr',
                     'comment': '',
                     'label': '',
                     'mean growth': 'growth_factor',
                     'param': '',
                     'ref date': 'ref_date',
                     'ref value': '',
                     'scenario': 'source_scenarios_string',
                     'source': '',
                     'tags': '',
                     'type': '',
                     'unit': '',
                     'variability growth': 'ef_growth_factor',
                     'initial_value_proportional_variation': '',
                     'variable': 'name'}

param_name_maps = {1: param_name_map_v1, 2: param_name_map_v2}

# logger.basicConfig(level=logger.DEBUG)
logger = logging.getLogger(__name__)


class DistributionFunctionGenerator(object):
    module: str
    distribution: str
    param_a: str
    param_b: str
    param_c: str

    def __init__(self, module_name=None, distribution_name=None, param_a: float = None,
                 param_b: float = None, param_c: float = None, size=None, **kwargs):
        """
        Instantiate a new object.

        :param module_name:
        :param distribution_name:
        :param param_a:
        :param param_b:
        :param param_c:
        :param size:
        :param kwargs: can contain key "sample_mean_value" with bool value
        """
        self.kwargs = kwargs
        self.size = size
        self.module_name = module_name
        self.distribution_name = distribution_name
        self.sample_mean_value = kwargs.get('sample_mean_value', False)
        # prepare function arguments
        if distribution_name == 'choice':
            if type(param_a) == str:
                tokens = param_a.split(',')
                params = [float(token.strip()) for token in tokens]
                self.random_function_params = [np.array(params, dtype=np.float)]
            else:
                self.random_function_params = [np.array([i for i in [param_a, param_b, param_c] if i], dtype=np.float)]

            logger.debug(f'setting function params for choice distribution {self.random_function_params}')
        else:
            self.random_function_params = [i for i in [param_a, param_b, param_c] if i not in [None, ""]]

    def get_mean(self, distribution_function):
        """Get the mean value for a distribution.
        If the distribution function is [normal, uniform,choice,triangular] the analytic value is being calculted.
        Else, the distribution is instantiated and then the mean is being calculated.

        :param distribution_function:
        :return: the mean as a scalar
        """
        name = self.distribution_name
        params = self.random_function_params
        if name == 'normal':
            return params[0]
        if name == 'uniform':
            return (params[0] + params[1]) / 2.
        if name == 'choice':
            return params[0].mean()
        if name == 'triangular':
            return (params[0] + params[1] + params[2]) / 3.
        return distribution_function().mean()

    def generate_values(self, *args, **kwargs):
        """
        Generate a sample of values by sampling from a distribution. The size of the sample can be overriden with the 'size' kwarg.

        If `self.sample_mean_value == True` the sample will contain "size" times the mean value.

        :param args:
        :param kwargs:
        :return: sample as vector of given size
        """
        sample_size = kwargs.get('size', self.size)

        f = self.instantiate_distribution_function(self.module_name, self.distribution_name)
        distribution_function = partial(f, *self.random_function_params, size=sample_size)

        if self.sample_mean_value:
            sample = np.full(sample_size, self.get_mean(distribution_function))
        else:
            sample = distribution_function()

        return sample

    @staticmethod
    def instantiate_distribution_function(module_name, distribution_name):
        module = importlib.import_module(module_name)
        func = getattr(module, distribution_name)
        return func


class Parameter(object):
    """
    A single parameter
    """
    version: int

    name: str
    unit: str
    comment: str
    source: str
    scenario: str

    processes: Dict[str, List]

    "optional comma-separated list of tags"
    tags: str

    def __init__(self, name, tags=None, source_scenarios_string: str = None, unit: str = None,
                 comment: str = None, source: str = None, version=None,
                 **kwargs):
        # The source definition of scenarios. A comma-separated list
        self.version = version
        self.source = source
        self.comment = comment

        self.unit = unit
        self.source_scenarios_string = source_scenarios_string
        self.tags = tags
        self.name = name

        self.scenario = None
        self.cache = None

        # track the usages of this parameter per process as a list of process-specific variable names that are backed by this parameter
        self.processes = defaultdict(list)

        self.kwargs = kwargs

    def __call__(self, settings=None, *args, **kwargs):
        """
        Samples from a parameter. Values are cached and returns the same value every time called.

        @todo confusing interface that accepts 'settings' and kwargs  at the same time.
        worse- 'use_time_series' must be present in the settings dict

        :param args:
        :param kwargs:
        :return:
        """
        if self.cache is None:
            kwargs['name'] = self.name
            kwargs['unit'] = self.unit
            kwargs['tags'] = self.tags
            kwargs['scenario'] = self.scenario

            if not settings:
                settings = {}

            common_args = {'size': settings.get('sample_size', 1),
                           'sample_mean_value': settings.get('sample_mean_value', False),
                           'with_pint_units': settings.get('with_pint_units', False)
                           }
            common_args.update(**self.kwargs)
            if settings.get('use_time_series', False):
                if self.version == 2:
                    generator = GrowthTimeSeriesGenerator(**common_args, times=settings['times'])
                else:
                    generator = ConstantUncertaintyExponentialGrowthTimeSeriesGenerator(**common_args,
                                                                                        times=settings['times'])
            else:
                generator = DistributionFunctionGenerator(**common_args)
<<<<<<< HEAD
            cf = False
            if kwargs['name'] in settings['country_vars']:
                cf = True
            self.cache = generator.generate_values(countries=settings['countries'], country_flag=cf, *args, **kwargs)
=======

            kwargs['country_flag'] = 'country_vars' in settings and kwargs['name'] in settings['country_vars']
            kwargs['countries'] = settings['countries'] if 'countries' in settings else None
            self.cache = generator.generate_values(*args, **kwargs)
>>>>>>> 4883ef73
        return self.cache

    def add_usage(self, process_name, variable_name):
        # add the name of a variable of a process model that is backed by this parameter
        self.processes[process_name].append(variable_name)


class GrowthTimeSeriesGenerator(DistributionFunctionGenerator):
    ref_date: str
    # of the mean values
    # the type of growth ['exp']
    # growth_function_type: str
    # of the error function
    variance: str
    # error function growth rate
    ef_growth_factor: str

    def __init__(self, times=None, size=None, index_names=None, ref_date=None, with_pint_units=False, *args, **kwargs):
        super().__init__(*args, **kwargs)

        self.ref_date = ref_date if ref_date else None
        self.with_pint_units = with_pint_units
        if self.with_pint_units:
            import pint
        self.times = times
        self.size = size
        iterables = [times, range(0, size)]
        self._multi_index = pd.MultiIndex.from_product(iterables, names=index_names)
        assert type(times.freq) == pd.tseries.offsets.MonthBegin, 'Time index must have monthly frequency'

    def generate_sigmas(self, country=None):
        if self.kwargs['type'] == 'interp':

            def get_date(record):
                return datetime.datetime.strptime(record[0], "%Y-%m-%d")

            ref_value = self.kwargs['ref value'][country] if country else self.kwargs['ref value']
            ref_value_ = sorted(json.loads(ref_value.strip()).items(), key=get_date)
            intial_value = ref_value_[0][1]
        else:
            intial_value = float(self.kwargs['ref value'][country]) if country else float(self.kwargs['ref value'])

        initial_value_proportional_variation = self.kwargs['initial_value_proportional_variation'][
            country] if country else self.kwargs['initial_value_proportional_variation']
        variability_ = intial_value * initial_value_proportional_variation
        logger.debug(f'sampling random distribution with parameters -{variability_}, 0, {variability_}')
        sigma = np.random.triangular(-1 * variability_, 0, variability_, (len(self.times), self.size))
        return sigma

<<<<<<< HEAD
    def generate_values(self, countries=[], country_flag=False, *args, **kwargs):
=======
    def generate_values(self, *args, **kwargs):
>>>>>>> 4883ef73
        """
        Instantiate a random variable and apply annual growth factors.

        :return:
        """
        assert 'ref value' in self.kwargs
        # 1. Generate $\mu$
        start_date = self.times[0].to_pydatetime()
        end_date = self.times[-1].to_pydatetime()
        ref_date = self.ref_date
        if not ref_date:
            raise Exception(f"Ref date not set for variable {kwargs['name']}")

        mu = {}
<<<<<<< HEAD
        if country_flag:
            for c in countries:
                mu[c] = self.generate_mu(end_date, ref_date, start_date, country=c, **kwargs)
=======
        with_countries = 'country_flag' in kwargs and kwargs['country_flag']
        if with_countries:
            for c in kwargs['countries']:
                mu[c] = self.generate_mu(end_date, ref_date, start_date, country=c)
>>>>>>> 4883ef73
        else:
            mu = self.generate_mu(end_date, ref_date, start_date, **kwargs)
        # 3. Generate $\sigma$
        # Prepare array with growth values $\sigma$
        if self.sample_mean_value:
            sigma = np.zeros((len(self.times), self.size))
        else:
            if with_countries:
                sigma = {}
                for c in kwargs['countries']:
                    sigma[c] = self.generate_sigmas(country=c)
            else:
                sigma = self.generate_sigmas()
        # logger.debug(ref_date.strftime("%b %d %Y"))

        # 4. Prepare growth array for $\alpha_{sigma}$
        if with_countries:
            alpha_sigma = {}
            for c in kwargs['countries']:
                growth_factor = self.kwargs['ef_growth_factor'][c]
                alpha_sigma[c] = growth_coefficients(start_date,
                                                     end_date,
                                                     ref_date,
                                                     growth_factor, 1)
        else:
            alpha_sigma = growth_coefficients(start_date,
                                              end_date,
                                              ref_date,
                                              self.kwargs['ef_growth_factor'], 1)
        # 5. Prepare DataFrame
        iterables = [self.times, range(self.size)]
        index_names = ['time', 'samples']
        _multi_index = pd.MultiIndex.from_product(iterables, names=index_names)

        # logger.debug(start_date)
        # logger.debug(end_date)
        from dateutil import relativedelta
        r = relativedelta.relativedelta(end_date, start_date)
        months = r.years * 12 + r.months + 1
        name = kwargs['name']
        # Apply growth to $\sigma$ and add $\sigma$ to $\mu$
        # logger.debug(sigma.size)
        # logger.debug(alpha_sigma.shape)
        # logger.debug(months)
        if self.with_pint_units:
            unit_ = kwargs["unit"]
            if not unit_:
                unit_ = 'dimensionless'
            dtype = f'pint[{unit_}]'
        else:
            dtype = 'float64'

<<<<<<< HEAD
        date_range = pd.date_range(start_date, end_date, freq='MS')
        iterables = [self.times, range(self.size), countries]
        index_names = ['time', 'samples', 'country']
        country_multi_index = pd.MultiIndex.from_product(iterables, names=index_names)
=======
>>>>>>> 4883ef73
        # series = pd.Series((np.arange(len(date_range) * self.size * len(countries))).ravel(),
        #                     index=country_multi_index, dtype=dtype)
        if with_countries:
            date_range = pd.date_range(start_date, end_date, freq='MS')
            iterables = [kwargs['countries'], self.times, range(self.size)]
            index_names = ['country', 'time', 'samples']
            country_multi_index = pd.MultiIndex.from_product(iterables, names=index_names)

            if not self.sample_mean_value:
                alpha_sigma.update((x, y * sigma[x]) for x, y in alpha_sigma.items())
            else:
                alpha_sigma.update((x, y * sigma) for x, y in alpha_sigma.items())
            dicts = [alpha_sigma, mu]
            temp = {}
            for k in alpha_sigma.keys():
                temp[k] = [x + y for x, y in zip(list(dicts[0][k]), list(dicts[1][k]))]
            l = np.array([item for sublist in list(temp.values()) for item in sublist]).ravel()
            series = pd.Series(l, index=country_multi_index, dtype=dtype)
        else:
            series = pd.Series(((sigma * alpha_sigma) + mu.reshape(months, 1)).ravel(), index=_multi_index,
                               dtype=dtype)
        # test if df has sub-zero values
        series.where(series < 0)
        df_sigma__dropna = series.where(series < 0).dropna()

        if self.with_pint_units:
            _values = df_sigma__dropna.pint.m
        else:
            _values = df_sigma__dropna

        if not _values.empty:
            logger.warning(f"Negative values for parameter {name} from {df_sigma__dropna.index[0][0]}")

        return series

    def generate_mu(self, end_date, ref_date, start_date, country=None, **kwargs):
        if self.kwargs['type'] == 'exp':
            ref_value = self.kwargs['ref value'][country] if country else self.kwargs['ref value']
            mu_bar = np.full(len(self.times), float(ref_value))
            # 2. Apply Growth to Mean Values $\alpha_{mu}$
            growth_factor = self.kwargs['growth_factor'][country] if country else self.kwargs['growth_factor']
            alpha_mu = growth_coefficients(start_date,
                                           end_date,
                                           ref_date,
                                           growth_factor, 1)
            mu = mu_bar * alpha_mu.ravel()
            mu = mu.reshape(len(self.times), 1)
            return mu
        elif self.kwargs['type'] == 'interp':
            def toTimestamp(d):
                return calendar.timegm(d.timetuple())

            def interpolate(growth_config: Dict[str, float], date_range, kind='linear'):
                arr1 = np.array([toTimestamp(datetime.datetime.strptime(date_val, '%Y-%m-%d')) for date_val in
                                 growth_config.keys()])
                arr2 = np.array([val for val in growth_config.values()])

                f = interp1d(arr1, arr2, kind=kind, fill_value='extrapolate')
                return f([toTimestamp(date_val) for date_val in date_range])

            ref_value_ = json.loads(self.kwargs['ref value'][country].strip()) if country else json.loads(
                self.kwargs['ref value'].strip())
            return interpolate(ref_value_, self.times, self.kwargs['param'])
        else:
            raise Exception(f"no variable type set for variable {kwargs['name']}")


class ConstantUncertaintyExponentialGrowthTimeSeriesGenerator(DistributionFunctionGenerator):
    cagr: str
    ref_date: str

    def __init__(self, cagr=None, times=None, size=None, index_names=None, ref_date=None, with_pint_units=False, *args,
                 **kwargs):
        super().__init__(*args, **kwargs)
        self.cagr = cagr if cagr else 0

        self.ref_date = ref_date if ref_date else None
        self.with_pint_units = with_pint_units
        if self.with_pint_units:
            import pint
        self.times = times
        self.size = size
        iterables = [times, range(0, size)]
        self._multi_index = pd.MultiIndex.from_product(iterables, names=index_names)
        assert type(times.freq) == pd.tseries.offsets.MonthBegin, 'Time index must have monthly frequency'

    def generate_values(self, *args, **kwargs):
        """
        Instantiate a random variable and apply annual growth factors.

        :return:
        """
        values = super().generate_values(*args, **kwargs, size=(len(self.times) * self.size,))
        alpha = self.cagr

        # @todo - fill to cover the entire time: define rules for filling first
        ref_date = self.ref_date if self.ref_date else self.times[0].to_pydatetime()
        # assert ref_date >= self.times[0].to_pydatetime(), 'Ref date must be within variable time span.'
        # assert ref_date <= self.times[-1].to_pydatetime(), 'Ref date must be within variable time span.'

        start_date = self.times[0].to_pydatetime()
        end_date = self.times[-1].to_pydatetime()

        a = growth_coefficients(start_date, end_date, ref_date, alpha, self.size)

        x = a.ravel()
        values = np.multiply(values, x)

        # df = pd.DataFrame(values)
        # df.columns = [kwargs['name']]
        # df.set_index(self._multi_index, inplace=True)
        # # @todo this is a hack to return a series with index as I don't know how to set an index and rename a series
        # data_series = df.iloc[:, 0]
        # data_series._metadata = kwargs
        # data_series.index.rename(['time', 'samples'], inplace=True)
        #
        if self.with_pint_units:
            if not kwargs["unit"]:
                dtype = 'pint[dimensionless]'
            else:
                dtype = f'pint[{kwargs["unit"]}]'
        else:
            dtype = 'float64'

        series = pd.Series(values, index=self._multi_index, dtype=dtype)
        return series


def growth_coefficients(start_date, end_date, ref_date, alpha, samples):
    """
    Build a matrix of growth factors according to the CAGR formula  y'=y0 (1+a)^(t'-t0).

    a growth rate alpha
    t0 start date
    t' end date
    y' output
    y0 start value

    """

    start_offset = 0
    if ref_date < start_date:
        offset_delta = rdelta.relativedelta(start_date, ref_date)
        start_offset = offset_delta.months + 12 * offset_delta.years
        start_date = ref_date

    end_offset = 0
    if ref_date > end_date:
        offset_delta = rdelta.relativedelta(ref_date, end_date)
        end_offset = offset_delta.months + 12 * offset_delta.years
        end_date = ref_date

    delta_ar = rdelta.relativedelta(ref_date, start_date)
    ar = delta_ar.months + 12 * delta_ar.years
    delta_br = rdelta.relativedelta(end_date, ref_date)
    br = delta_br.months + 12 * delta_br.years

    # we place the ref point on the lower interval (delta_ar + 1) but let it start from 0
    # in turn we let the upper interval start from 1
    g = np.fromfunction(lambda i, j: np.power(1 - alpha, np.abs(i) / 12), (ar + 1, samples), dtype=float)
    h = np.fromfunction(lambda i, j: np.power(1 + alpha, np.abs(i + 1) / 12), (br, samples), dtype=float)
    g = np.flipud(g)

    # now join the two arrays
    a = np.vstack((g, h))

    if start_offset > 0:
        a = a[start_offset:]
    if end_offset > 0:
        a = a[:-end_offset]

    return a


class ParameterScenarioSet(object):
    """
    The set of all version of a parameter for all the scenarios.
    """
    default_scenario = 'default'

    "the name of the parameters in this set"
    parameter_name: str
    scenarios: Dict[str, Parameter]

    def __init__(self):
        self.scenarios = {}

    def add_scenario(self, parameter: 'Parameter', scenario_name: str = default_scenario):
        """
        Add a scenario for this parameter.

        :param scenario_name:
        :param parameter:
        :return:
        """
        self.scenarios[scenario_name] = parameter

    def __getitem__(self, item):
        return self.scenarios.__getitem__(item)

    def __setitem__(self, key, value):
        return self.scenarios.__setitem__(key, value)


class ParameterRepository(object):
    """
    Contains all known parameter definitions (so that it is not necessary to re-read the excel file for repeat param accesses).
    The param definitions are independent from the sampling (the Param.__call__ method). Repeat access to __call__ will
    create new samples.

    Internally, parameters are organised together with all the scenario variants in a single ParameterScenarioSet.

    """
    parameter_sets: Dict[str, ParameterScenarioSet]
    tags: Dict[str, Dict[str, Set[Parameter]]]

    def __init__(self):
        self.parameter_sets = defaultdict(ParameterScenarioSet)
        self.tags = defaultdict(lambda: defaultdict(set))

    def add_all(self, parameters: List[Parameter]):
        for p in parameters:
            self.add_parameter(p)

    def clear_cache(self):
        for p_sets in self.parameter_sets.values():
            for param_name, param in p_sets.scenarios.items():
                param.cache = None

    def add_parameter(self, parameter: Parameter):
        """
        A parameter can have several scenarios. They are specified as a comma-separated list in a string.
        :param parameter:
        :return:
        """

        # try reading the scenarios from the function arg or from the parameter attribute
        scenario_string = parameter.source_scenarios_string
        if scenario_string:
            _scenarios = [i.strip() for i in scenario_string.split(',')]
            self.fill_missing_attributes_from_default_parameter(parameter)

        else:
            _scenarios = [ParameterScenarioSet.default_scenario]

        for scenario in _scenarios:
            parameter.scenario = scenario
            self.parameter_sets[parameter.name][scenario] = parameter

        # record all tags for this parameter
        if parameter.tags:
            _tags = [i.strip() for i in parameter.tags.split(',')]
            for tag in _tags:
                self.tags[tag][parameter.name].add(parameter)

    def fill_missing_attributes_from_default_parameter(self, param):
        """
        Empty fields in Parameter definitions in scenarios are populated with default values.

        E.g. in the example below, the source for the Power_TV variable in the 8K scenario would also be EnergyStar.

        +----------+----------+-----+--------+------------+
        | name     | scenario | val | tags   | source     |
        +----------+----------+-----+--------+------------+
        | Power_TV |          | 60  | UD, TV | EnergyStar |
        | Power_TV | 8K       | 85  | new_tag|            |
        +----------+----------+-----+--------+------------+

        **Note** tags must not differ. In the example above, the 8K scenario variable the tags value would be overwritten
        with the default value.

        :param param:
        :return:

        """
        if not self.exists(param.name) or ParameterScenarioSet.default_scenario not in self.parameter_sets[
            param.name].scenarios.keys():
            logger.warning(
                f'No default value for param {param.name} found.')
            return
        default = self.parameter_sets[param.name][ParameterScenarioSet.default_scenario]
        for att_name, att_value in default.__dict__.items():
            if att_name in ['unit', 'label', 'comment', 'source', 'tags']:

                if att_name == 'tags' and default.tags != param.tags:
                    logger.warning(
                        f'For param {param.name} for scenarios {param.source_scenarios_string}, '
                        f'tags is different from default parameter tags. Overwriting with default values.')
                    setattr(param, att_name, att_value)

                if not getattr(param, att_name):
                    logger.debug(
                        f'For param {param.name} for scenarios {param.source_scenarios_string}, '
                        f'populating attribute {att_name} with value {att_value} from default parameter.')

                    setattr(param, att_name, att_value)

    def __getitem__(self, item) -> Parameter:
        """
        Return the default scenario parameter for a given variable name
        :param item: the name of the variable
        :return:
        """
        return self.get_parameter(item, scenario_name=ParameterScenarioSet.default_scenario)

    def get_parameter(self, param_name, scenario_name=ParameterScenarioSet.default_scenario) -> Parameter:
        if self.exists(param_name, scenario=scenario_name):
            return self.parameter_sets[param_name][scenario_name]

        try:
            return self.parameter_sets[param_name][ParameterScenarioSet.default_scenario]
        except KeyError:
            raise KeyError(f"{param_name} not found")

    def find_by_tag(self, tag) -> Dict[str, Set[Parameter]]:
        """
        Get all registered dicts that are registered for a tag

        :param tag: str - single tag

        :return: a dict of {param name: set[Parameter]} that contains all ParameterScenarioSets for all parameter names with a given tag

        """
        return self.tags[tag]

    def exists(self, param, scenario=None) -> bool:
        # if scenario is not None:
        #     return
        present = param in self.parameter_sets.keys()
        if not present:
            return False
        scenario = scenario if scenario else ParameterScenarioSet.default_scenario

        return scenario in self.parameter_sets[param].scenarios.keys()

    def list_scenarios(self, param):
        if param in self.parameter_sets.keys():
            return self.parameter_sets[param].scenarios.keys()


class TableHandler(object):
    version: int

    def __init__(self, version=2):
        self.version = version

    @abstractmethod
    def load_definitions(self, sheet_name, filename=None, id_flag=False, **kwargs):
        raise NotImplementedError()


class Xlsx2CsvHandler(TableHandler):
    def load_definitions(self, sheet_name, filename=None, id_flag=False):
        from xlsx2csv import Xlsx2csv
        data = Xlsx2csv(filename, inmemory=True).convert(None, sheetid=0)

        definitions = []

        _sheet_names = [sheet_name] if sheet_name else [data.keys()]

        for _sheet_name in _sheet_names:
            sheet = data[_sheet_name]

            header = sheet.header
            if header[0] != 'variable':
                continue

            for row in sheet.rows:
                values = {}
                for key, cell in zip(header, row):
                    values[key] = cell
                definitions.append(values)
        return definitions


class DictReaderStrip(csv.DictReader):
    @property
    def fieldnames(self):
        if self._fieldnames is None:
            # Initialize self._fieldnames
            # Note: DictReader is an old-style class, so can't use super()
            csv.DictReader.fieldnames.fget(self)
            if self._fieldnames is not None:
                self._fieldnames = [name.strip() for name in self._fieldnames]
        return self._fieldnames


class CSVHandler(TableHandler):
    def load_definitions(self, sheet_name, filename=None, id_flag=False):
        reader = DictReaderStrip(open(filename), delimiter=',')

        definitions = []

        _definition_tracking = defaultdict(dict)

        for i, row in enumerate(reader):

            values = {k: v.strip() for k, v in row.items()}

            if not values['variable']:
                logger.debug(f'ignoring row {i}: {row}')
                continue
            for key in ['ref value', 'initial_value_proportional_variation', 'mean growth', 'variability growth']:
                try:
                    new_val = float(values[key])
                    values[key] = new_val
                except:
                    if values['type'] == 'interp':
                        continue
                    else:
                        raise Exception(
                            f'Could not convert value <{values[key]}> for key {key} to number in row {i} for variable {values["variable"]}')

            if 'ref date' in values and values['ref date']:
                if isinstance(values['ref date'], str):
                    values['ref date'] = datetime.datetime.strptime(values['ref date'], '%d/%m/%Y')
                    if values['ref date'].day != 1:
                        logger.warning(
                            f'ref date truncated to first of month for variable {values["variable"]}')
                        values['ref date'] = values['ref date'].replace(day=1)
                else:
                    raise Exception(
                        f"{values['ref date']} for variable {values['variable']} is not a date - "
                        f"check spreadsheet value is a valid day of a month")
            logger.debug(f'values for {values["variable"]}: {values}')
            definitions.append(values)
            scenario = values['scenario'] if values['scenario'] else "n/a"

            if scenario in _definition_tracking[values['variable']]:

                logger.error(
                    f"Duplicate entry for parameter "
                    f"with name <{values['variable']}> and <{scenario}> scenario in file")
                raise ValueError(
                    f"Duplicate entry for parameter "
                    f"with name <{values['variable']}> and <{scenario}> scenario in file")

            else:
                _definition_tracking[values['variable']][scenario] = 1
        return definitions


class PandasCSVHandler(TableHandler):

    def strip(self, text):
        try:
            return text.strip()
        except AttributeError:
            return text

    def load_definitions(self, sheet_name, filename=None, id_flag=False):
        self.version = 2

        import pandas as pd
        df = pd.read_csv(filename, usecols=range(15), index_col=False, parse_dates=['ref date'],
                         dtype={'initial_value_proportional_variation': 'float64'},
                         dayfirst=True,
                         # date_parser=l0ambda x: pd.datetime.strptime(x, '%d-%m-%Y')
                         )
        df = df.dropna(subset=['variable', 'ref value'])
        df.fillna("", inplace=True)

        return df.to_dict(orient='records')


class OpenpyxlTableHandler(TableHandler):
    version: int

    def __init__(self, version=2):
        super().__init__(version=version)
        self.highest_id = -1
        self.id_map = defaultdict(lambda: defaultdict(dict))
        self.id_column = None

    @staticmethod
    def get_sheet_range_bounds(filename, sheet_name):
        import openpyxl
        wb = openpyxl.load_workbook(filename)
        sheet = wb[sheet_name]
        rows = list(sheet.iter_rows())
        return len(rows)

    def add_ids(self, ws=None, values=None, definitions=None, row_idx=None, id_flag=False, wb=None,
                sheet_name=None, countries=[], **kwargs):
        """
        using the id map, assign ids to those variables that have not got an id yet
        :return:
        :rtype:
        """

        name = values["variable"]
        scenario = values['scenario'] if values['scenario'] else "default"
        if name not in self.id_map.keys() or scenario not in self.id_map[name].keys() or (
            name in wb.sheetnames and not all(c in self.id_map[name][scenario].keys() for c in countries)):
            if not len(countries):
                pid = self.highest_id + 1  # Set id to the highest existing ID plus 1
                self.highest_id += 1
                self.id_map[name][scenario] = pid
                values["id"] = pid
                logger.debug(f'{name} {scenario}: {values}')
                definitions[name][scenario]["id"] = pid
                c = ws.cell(row=row_idx + 2, column=self.id_column)
                c.value = pid
                logger.info("ID " + str(pid) + " given to process " + name + "in scenario" + scenario)
            else:
                self.id_map[name][scenario] = {}
                values["id"] = {}
                definitions[name][scenario]["id"] = {}
                sheet = wb[name]
                rows = list(sheet.iter_rows())
                header = [cell.value for cell in rows[0]]
                for c in countries:
                    pid = self.highest_id + 1  # Set id to the highest existing ID plus 1
                    self.highest_id += 1
                    self.id_map[name][scenario][c] = pid
                    values["id"][c] = pid
                    logger.debug(f'{name} {scenario} {c}: {values}')
                    definitions[name][scenario]["id"][c] = pid
                    r = -1
                    for i, row in enumerate(rows[1:]):
                        flag = True
                        for key, cell in zip(header, row):
                            if key == "region":
                                if cell.value != c:
                                    flag = False
                            if key == "scenario":
                                if cell.value != scenario and (cell.value == "" and scenario == "default"):
                                    flag = False
                        if flag == True:
                            r = i
                            break
                    if r == -1:
                        raise Exception(
                            "Row for variable " + name + ", scenario " + scenario + ", country " + c + " not found")
                    cell = sheet.cell(row=r + 2, column=header.index('id') + 1)
                    cell.value = pid
                    logger.info(
                        "ID " + str(pid) + " given to process " + name + "in scenario " + scenario + "for country" + c)

    def ref_date_handling(self, values: Dict = None, definitions=None, sheet_name=None, id_flag=None,
                          countries_flag=False, wb=None,
                          **kwargs):

        if 'ref date' in values and values['ref date']:
            if isinstance(values['ref date'], datetime.datetime):
                # values['ref date'] = datetime.datetime(*xldate_as_tuple(values['ref date'], wb.datemode))
                if values['ref date'].day != 1:
                    logger.warning(f'ref date truncated to first of month for variable {values["variable"]}')
                    values['ref date'] = values['ref date'].replace(day=1)
            else:
                raise Exception(
                    f"{values['ref date']} for variable {values['variable']} is not a date - "
                    f"check spreadsheet value is a valid day of a month")

        logger.debug(f'values for {values["variable"]}: {values}')
        name = values['variable']
        scenario = values['scenario'] if values['scenario'] else "default"
        # store id's in a map to identify largest existing id
        if id_flag:
            if 'id' in values.keys() and (values["id"] or values["id"] == 0):
                pid = values['id']
                if (name not in self.id_map.keys() or scenario not in self.id_map[
                    name].keys()) and name not in wb.sheetnames:
                    # raises exception if the ID already exists
                    if (any(pid in d.values() for d in self.id_map.values())):
                        raise Exception("Duplicate ID variable " + name)
                    else:
                        self.id_map[name][scenario] = pid
                        if pid > self.highest_id:
                            self.highest_id = pid

        if scenario in definitions[name].keys():
            logger.error(
                f"Duplicate entry for parameter "
                f"with name <{values['variable']}> and <{scenario}> scenario in sheet {sheet_name}")
            raise ValueError(
                f"Duplicate entry for parameter "
                f"with name <{values['variable']}> and <{scenario}> scenario in sheet {sheet_name}")
        else:
            # if the countries flag is not on (argument passed in, currently defaults to on) or there is no sheet by this parameter name just read from params
            if not countries_flag or name not in wb.sheetnames:
                definitions[name][scenario] = values
            else:
                keys = list(values.keys())
                country_values = {}
                set_values = ["variable", "scenario", "type", "param", "unit"]
                for s in set_values:
                    keys.remove(s)
                    country_values[s] = values[s]
                for k in keys:
                    country_values[k] = {}
                rows = list(wb[name].iter_rows())
                header = [cell.value for cell in rows[0]]
                for i, row in enumerate(rows[1:]):
                    temp_values = {}
                    for key, cell in zip(header, row):
                        temp_values[key] = cell.value  # reads values from the variable's sheet
                    temp_scenario = temp_values['scenario'] if temp_values['scenario'] else "default"
                    if temp_scenario == scenario:
                        for k in keys:
                            if k in header and temp_values[k] is not None:
                                country_values[k][temp_values["region"]] = temp_values[k]
                            else:
                                country_values[k][temp_values["region"]] = values[k]
                refdates = set(country_values['ref date'].values())
                assert len(refdates) == 1
                country_values['ref date'] = refdates.pop()
                definitions[name][scenario] = country_values

    def table_visitor(self, wb: Workbook = None, sheet_names: List[str] = None, visitor_function: Callable = None,
                      definitions=None, id_flag=False, countries=[], country_vars=[]):
        """
        stub for id management

        :param definitions:
        :param wb:
        :type wb:
        :param sheet_names:
        :type sheet_names:
        :param visitor_function:
        :type visitor_function:
        :return:
        :rtype:
        """
        if not sheet_names:
            sheet_names = wb.sheetnames
        for _sheet_name in sheet_names:
            if _sheet_name == 'metadata':
                continue
            sheet = wb[_sheet_name]
            rows = list(sheet.iter_rows())
            header = [cell.value for cell in rows[0]]
            if header[0] != 'variable':
                continue
            if id_flag:
                # get the id column number
                self.id_column = header.index('id') + 1
            for i, row in enumerate(rows[1:]):
                values = {}
                for key, cell in zip(header, row):
                    values[key] = cell.value
                if not values['variable']:
                    logger.debug(f'ignoring row {i}: {row}')
                    continue

                cf = False
                if values['variable'] in country_vars:
                    cf = True

                visitor_function(ws=sheet, values=values, definitions=definitions,
                                 row_idx=i, sheet_name=_sheet_name, id_flag=id_flag, row=row,
                                 header=header, wb=wb, countries=countries, countries_flag=cf)
        return definitions

    def load_definitions(self, sheet_name, filename: str = None, id_flag=False, countries=[], country_vars=[]):
        """
        @todo - document that this not only loads definitions, but also writes the data file, if 'id' flag is True
        :param sheet_name:
        :param filename:
        :param id_flag:
        :return:
        """
        import openpyxl
        wb = openpyxl.load_workbook(filename, data_only=True)

        definitions = defaultdict(lambda: defaultdict(dict))
        _sheet_names = [sheet_name] if sheet_name else wb.sheetnames
        version = 1

        try:
            sheet = wb['metadata']
            rows = list(sheet.iter_rows())
            for row in rows:
                if row[0].value == 'version':
                    version = row[1].value
            self.version = version
        except:
            logger.info(f'could not find a sheet with name "metadata" in workbook. defaulting to v2')

        table_visitor_partial = partial(self.table_visitor, wb=wb, sheet_names=_sheet_names,
                                        definitions=definitions, id_flag=id_flag, countries=countries,
                                        country_vars=country_vars)

        table_visitor_partial(visitor_function=self.ref_date_handling)
        if id_flag:
            table_visitor_partial(visitor_function=self.add_ids)
            wb.save(filename)

        cs = []
        for name in definitions.keys():
            for scenario in definitions[name].keys():
                for parameter in definitions[name][scenario].keys():
                    if isinstance(definitions[name][scenario][parameter], dict):
                        cs.append(list(definitions[name][scenario][parameter].keys()))
                        break
        countryset = set(tuple(i) for i in cs)
        if len(countryset) != 0 and len(countries) != 0:
            assert tuple(countries) in countryset
        assert len(countryset) <= 1  # asserts all variables that have country data have the same countries

        res = []
        for var_set in definitions.values():
            for scenario_var in var_set.values():
                # print(scenario_var)
                res.append(scenario_var)
        return res
        # return [definitions_ .values()]
        # return definitions


class XLWingsTableHandler(TableHandler):
    def load_definitions(self, sheet_name, filename=None, id_flag=False):
        import xlwings as xw
        definitions = []
        wb = xw.Book(fullname=filename)
        _sheet_names = [sheet_name] if sheet_name else wb.sheets
        for _sheet_name in _sheet_names:
            sheet = wb.sheets[_sheet_name]
            range = sheet.range('A1').expand()
            rows = range.rows
            header = [cell.value for cell in rows[0]]

            # check if this sheet contains parameters or if it documentation
            if header[0] != 'variable':
                continue

            total_rows = OpenpyxlTableHandler.get_sheet_range_bounds(filename, _sheet_name)
            range = sheet.range((1, 1), (total_rows, len(header)))
            rows = range.rows
            for row in rows[1:]:
                values = {}
                for key, cell in zip(header, row):
                    values[key] = cell.value
                definitions.append(values)
        return definitions


class TableParameterLoader(object):
    definition_version: int
    """Utility to populate ParameterRepository from spreadsheets.

        The structure of the spreadsheets is:

        | variable | ... |
        |----------|-----|
        |   ...    | ... |

        If the first row in a spreadsheet does not contain they keyword 'variable' the sheet is ignored.

       """

    def __init__(self, filename, table_handler='openpyxl', version=2, **kwargs):
        self.filename = filename
        self.definition_version = 2  # default - will be overwritten by handler

        logger.info(f'Using {table_handler} excel handler')
        table_handler_instance = None
        if table_handler == 'csv':
            table_handler_instance = CSVHandler(version)
        if table_handler == 'pandas':
            table_handler_instance = PandasCSVHandler(version)
        if table_handler == 'openpyxl':
            table_handler_instance = OpenpyxlTableHandler()
        if table_handler == 'xlsx2csv':
            table_handler_instance = Xlsx2CsvHandler()
        if table_handler == 'xlwings':
            table_handler_instance = XLWingsTableHandler()
        self.table_handler: TableHandler = table_handler_instance

    def load_parameter_definitions(self, sheet_name: str = None, id_flag=False, **kwargs):
        """
        Load variable text from rows in excel file.
        If no spreadsheet arg is given, all spreadsheets are loaded.
        The first cell in the first row in a spreadsheet must contain the keyword 'variable' or the sheet is ignored.

        Any cells used as titles (with no associated value) are also added to the returned dictionary. However, the
        values associated with each header will be None. For example, given the speadsheet:

        | variable | A | B |
        |----------|---|---|
        | Title    |   |   |
        | Entry    | 1 | 2 |

        The following list of definitions would be returned:

        [ { variable: 'Title', A: None, B: None }
        , { variable: 'Entry', A: 1   , B: 2    }
        ]

        :param sheet_name:
        :return: list of dicts with {header col name : cell value} pairs
        """
        definitions = self.table_handler.load_definitions(sheet_name, filename=self.filename, id_flag=id_flag,
<<<<<<< HEAD
                                                          countries=countries, country_vars=country_vars)
=======
                                                          **kwargs)
>>>>>>> 4883ef73
        self.definition_version = self.table_handler.version
        return definitions

    def load_into_repo(self, repository: ParameterRepository = None, sheet_name: str = None, id_flag=False,
<<<<<<< HEAD
                       countries=[], country_vars=[]):
=======
                       **kwargs):
>>>>>>> 4883ef73
        """
        Create a Repo from an excel file.
        :param repository: the repository to load into
        :param sheet_name:
        :return:
        """
        repository.add_all(
<<<<<<< HEAD
            self.load_parameters(sheet_name, id_flag=id_flag, countries=countries, country_vars=country_vars))

    def load_parameters(self, sheet_name, id_flag=False, countries=[], country_vars=[]):

        parameter_definitions = self.load_parameter_definitions(sheet_name=sheet_name, id_flag=id_flag,
                                                                countries=countries, country_vars=country_vars)
=======
            self.load_parameters(sheet_name, id_flag=id_flag, **kwargs))

    def load_parameters(self, sheet_name, id_flag=False, **kwargs):

        parameter_definitions = self.load_parameter_definitions(sheet_name=sheet_name, id_flag=id_flag,
                                                                **kwargs)
>>>>>>> 4883ef73
        params = []

        param_name_map = param_name_maps[int(self.definition_version)]
        for _def in parameter_definitions:
            # substitute names from the headers with the kwargs names in the Parameter and Distributions classes
            # e.g. 'variable' -> 'name', 'module' -> 'module_name', etc
            parameter_kwargs_def = {}
            for k, v in _def.items():
                if k in param_name_map:
                    if param_name_map[k]:
                        parameter_kwargs_def[param_name_map[k]] = v
                    else:
                        parameter_kwargs_def[k] = v
                elif 'countries' in kwargs and k in kwargs['countries']:
                    parameter_kwargs_def[k] = {}
                    for l, w in _def[k].items():
                        if l in param_name_map:
                            if param_name_map[l]:
                                parameter_kwargs_def[k][param_name_map[l]] = w
                            else:
                                parameter_kwargs_def[k][l] = w
            name_ = parameter_kwargs_def['name']
            del parameter_kwargs_def['name']
            p = Parameter(name_, version=self.definition_version, **parameter_kwargs_def)
            params.append(p)
        return params<|MERGE_RESOLUTION|>--- conflicted
+++ resolved
@@ -215,17 +215,10 @@
                                                                                         times=settings['times'])
             else:
                 generator = DistributionFunctionGenerator(**common_args)
-<<<<<<< HEAD
-            cf = False
-            if kwargs['name'] in settings['country_vars']:
-                cf = True
-            self.cache = generator.generate_values(countries=settings['countries'], country_flag=cf, *args, **kwargs)
-=======
 
             kwargs['country_flag'] = 'country_vars' in settings and kwargs['name'] in settings['country_vars']
             kwargs['countries'] = settings['countries'] if 'countries' in settings else None
             self.cache = generator.generate_values(*args, **kwargs)
->>>>>>> 4883ef73
         return self.cache
 
     def add_usage(self, process_name, variable_name):
@@ -275,11 +268,7 @@
         sigma = np.random.triangular(-1 * variability_, 0, variability_, (len(self.times), self.size))
         return sigma
 
-<<<<<<< HEAD
-    def generate_values(self, countries=[], country_flag=False, *args, **kwargs):
-=======
     def generate_values(self, *args, **kwargs):
->>>>>>> 4883ef73
         """
         Instantiate a random variable and apply annual growth factors.
 
@@ -294,16 +283,10 @@
             raise Exception(f"Ref date not set for variable {kwargs['name']}")
 
         mu = {}
-<<<<<<< HEAD
-        if country_flag:
-            for c in countries:
-                mu[c] = self.generate_mu(end_date, ref_date, start_date, country=c, **kwargs)
-=======
         with_countries = 'country_flag' in kwargs and kwargs['country_flag']
         if with_countries:
             for c in kwargs['countries']:
-                mu[c] = self.generate_mu(end_date, ref_date, start_date, country=c)
->>>>>>> 4883ef73
+                mu[c] = self.generate_mu(end_date, ref_date, start_date, country=c, **kwargs)
         else:
             mu = self.generate_mu(end_date, ref_date, start_date, **kwargs)
         # 3. Generate $\sigma$
@@ -356,20 +339,15 @@
         else:
             dtype = 'float64'
 
-<<<<<<< HEAD
-        date_range = pd.date_range(start_date, end_date, freq='MS')
-        iterables = [self.times, range(self.size), countries]
-        index_names = ['time', 'samples', 'country']
-        country_multi_index = pd.MultiIndex.from_product(iterables, names=index_names)
-=======
->>>>>>> 4883ef73
         # series = pd.Series((np.arange(len(date_range) * self.size * len(countries))).ravel(),
         #                     index=country_multi_index, dtype=dtype)
         if with_countries:
             date_range = pd.date_range(start_date, end_date, freq='MS')
-            iterables = [kwargs['countries'], self.times, range(self.size)]
-            index_names = ['country', 'time', 'samples']
+            iterables = [self.times, range(self.size), kwargs['countries']]
+            index_names = ['time', 'samples','country']
             country_multi_index = pd.MultiIndex.from_product(iterables, names=index_names)
+        # series = pd.Series((np.arange(len(date_range) * self.size * len(countries))).ravel(),
+        #                     index=country_multi_index, dtype=dtype)
 
             if not self.sample_mean_value:
                 alpha_sigma.update((x, y * sigma[x]) for x, y in alpha_sigma.items())
@@ -1156,20 +1134,12 @@
         :return: list of dicts with {header col name : cell value} pairs
         """
         definitions = self.table_handler.load_definitions(sheet_name, filename=self.filename, id_flag=id_flag,
-<<<<<<< HEAD
-                                                          countries=countries, country_vars=country_vars)
-=======
                                                           **kwargs)
->>>>>>> 4883ef73
         self.definition_version = self.table_handler.version
         return definitions
 
     def load_into_repo(self, repository: ParameterRepository = None, sheet_name: str = None, id_flag=False,
-<<<<<<< HEAD
-                       countries=[], country_vars=[]):
-=======
                        **kwargs):
->>>>>>> 4883ef73
         """
         Create a Repo from an excel file.
         :param repository: the repository to load into
@@ -1177,21 +1147,12 @@
         :return:
         """
         repository.add_all(
-<<<<<<< HEAD
-            self.load_parameters(sheet_name, id_flag=id_flag, countries=countries, country_vars=country_vars))
-
-    def load_parameters(self, sheet_name, id_flag=False, countries=[], country_vars=[]):
-
-        parameter_definitions = self.load_parameter_definitions(sheet_name=sheet_name, id_flag=id_flag,
-                                                                countries=countries, country_vars=country_vars)
-=======
             self.load_parameters(sheet_name, id_flag=id_flag, **kwargs))
 
     def load_parameters(self, sheet_name, id_flag=False, **kwargs):
 
         parameter_definitions = self.load_parameter_definitions(sheet_name=sheet_name, id_flag=id_flag,
                                                                 **kwargs)
->>>>>>> 4883ef73
         params = []
 
         param_name_map = param_name_maps[int(self.definition_version)]
